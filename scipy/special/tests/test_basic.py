#this program corresponds to special.py

### Means test is not done yet
#E   Means test is giving error (E)
#F   Means test is failing (F)
#EF  Means test is giving error and Failing
#!   Means test is segfaulting
#8   Means test runs forever

###  test_besselpoly
###  test_mathieu_a
###  test_mathieu_even_coef
###  test_mathieu_odd_coef
###  test_modfresnelp
###  test_modfresnelm
#    test_pbdv_seq
###  test_pbvv_seq
###  test_sph_harm
#    test_sph_in
#    test_sph_jn
#    test_sph_kn

import numpy as np
from numpy import array, isnan, r_, arange, finfo, pi, sin, cos, tan, exp, log, zeros, \
        sqrt, asarray, inf, nan_to_num, real, arctan, float_

from numpy.testing import assert_equal, assert_almost_equal, assert_array_equal, \
        assert_array_almost_equal, assert_approx_equal, assert_, \
        rand, dec, TestCase, run_module_suite, assert_allclose
from scipy import special
<<<<<<< HEAD
import scipy.special._cephes as cephes
from scipy.special import _faddeeva
=======
import scipy.special._ufuncs as cephes
>>>>>>> 8923ef1d
from scipy.special import ellipk

from scipy.special._testutils import assert_tol_equal, with_special_errors, \
     assert_func_equal

class TestCephes(TestCase):
    def test_airy(self):
        cephes.airy(0)
    def test_airye(self):
        cephes.airye(0)
    def test_bdtr(self):
        assert_equal(cephes.bdtr(1,1,0.5),1.0)
    def test_bdtri(self):
        assert_equal(cephes.bdtri(1,3,0.5),0.5)
    def test_bdtrc(self):
        assert_equal(cephes.bdtrc(1,3,0.5),0.5)
    def test_bdtrin(self):
        assert_equal(cephes.bdtrin(1,0,1),5.0)
    def test_bdtrik(self):
        cephes.bdtrik(1,3,0.5)

    def test_bei(self):
        assert_equal(cephes.bei(0),0.0)
    def test_beip(self):
        assert_equal(cephes.beip(0),0.0)
    def test_ber(self):
        assert_equal(cephes.ber(0),1.0)
    def test_berp(self):
        assert_equal(cephes.berp(0),0.0)

    def test_besselpoly(self):
        assert_equal(cephes.besselpoly(0,0,0),1.0)

    def test_beta(self):
        assert_equal(cephes.beta(1,1),1.0)
    def test_betainc(self):
        assert_equal(cephes.betainc(1,1,1),1.0)
    def test_betaln(self):
        assert_equal(cephes.betaln(1,1),0.0)
    def test_betaincinv(self):
        assert_equal(cephes.betaincinv(1,1,1),1.0)

    def test_btdtr(self):
        assert_equal(cephes.btdtr(1,1,1),1.0)
    def test_btdtri(self):
        assert_equal(cephes.btdtri(1,1,1),1.0)
    def test_btdtria(self):
        assert_equal(cephes.btdtria(1,1,1),5.0)
    def test_btdtrib(self):
        assert_equal(cephes.btdtrib(1,1,1),5.0)

    def test_cbrt(self):
        assert_approx_equal(cephes.cbrt(1),1.0)

    def test_chdtr(self):
        assert_equal(cephes.chdtr(1,0),0.0)
    def test_chdtrc(self):
        assert_equal(cephes.chdtrc(1,0),1.0)
    def test_chdtri(self):
        assert_equal(cephes.chdtri(1,1),0.0)
    def test_chdtriv(self):
        assert_equal(cephes.chdtriv(0,0),5.0)

    def test_chndtr(self):
        assert_equal(cephes.chndtr(0,1,0),0.0)
    def test_chndtridf(self):
        assert_equal(cephes.chndtridf(0,0,1),5.0)
    def test_chndtrinc(self):
        assert_equal(cephes.chndtrinc(0,1,0),5.0)
    def test_chndtrix(self):
        assert_equal(cephes.chndtrix(0,1,0),0.0)

    def test_cosdg(self):
        assert_equal(cephes.cosdg(0),1.0)
    def test_cosm1(self):
        assert_equal(cephes.cosm1(0),0.0)
    def test_cotdg(self):
        assert_almost_equal(cephes.cotdg(45),1.0)

    def test_dawsn(self):
        assert_equal(cephes.dawsn(0),0.0)

    def test_ellipe(self):
        assert_equal(cephes.ellipe(1),1.0)
    def test_ellipeinc(self):
        assert_equal(cephes.ellipeinc(0,1),0.0)
    def test_ellipj(self):
        cephes.ellipj(0,1)
    def test_ellipk(self):
        assert_allclose(ellipk(0), pi/2)
    def test_ellipkinc(self):
        assert_equal(cephes.ellipkinc(0,0),0.0)

    def test_erf(self):
        assert_equal(cephes.erf(0),0.0)
    def test_erfc(self):
        assert_equal(cephes.erfc(0),1.0)

    def test_exp1(self):
        cephes.exp1(1)
    def test_expi(self):
        cephes.expi(1)
    def test_expn(self):
        cephes.expn(1,1)
    def test_exp1_reg(self):
        # Regression for #834
        a = cephes.exp1(-complex(19.9999990))
        b = cephes.exp1(-complex(19.9999991))
        assert_array_almost_equal(a.imag, b.imag)

    def test_exp10(self):
        assert_approx_equal(cephes.exp10(2),100.0)
    def test_exp2(self):
        assert_equal(cephes.exp2(2),4.0)
    def test_expm1(self):
        assert_equal(cephes.expm1(0),0.0)

    def test_fdtr(self):
        assert_equal(cephes.fdtr(1,1,0),0.0)
    def test_fdtrc(self):
        assert_equal(cephes.fdtrc(1,1,0),1.0)
    def test_fdtri(self):
        cephes.fdtri(1,1,0.5)
    def test_fdtridfd(self):
        assert_equal(cephes.fdtridfd(1,0,0),5.0)

    def test_fresnel(self):
        assert_equal(cephes.fresnel(0),(0.0,0.0))

    def test_gamma(self):
        assert_equal(cephes.gamma(5),24.0)
    def test_gammainc(self):
        assert_equal(cephes.gammainc(5,0),0.0)
    def test_gammaincc(self):
        assert_equal(cephes.gammaincc(5,0),1.0)
    def test_gammainccinv(self):
        assert_equal(cephes.gammainccinv(5,1),0.0)
    def test_gammaln(self):
        cephes.gammaln(10)

    def test_gdtr(self):
        assert_equal(cephes.gdtr(1,1,0),0.0)
    def test_gdtrc(self):
        assert_equal(cephes.gdtrc(1,1,0),1.0)
    def test_gdtria(self):
        assert_equal(cephes.gdtria(0,1,1),0.0)
    def test_gdtrib(self):
        cephes.gdtrib(1,0,1)
        #assert_equal(cephes.gdtrib(1,0,1),5.0)
    def test_gdtrix(self):
        cephes.gdtrix(1,1,.1)

    def test_hankel1(self):
        cephes.hankel1(1,1)
    def test_hankel1e(self):
        cephes.hankel1e(1,1)
    def test_hankel2(self):
        cephes.hankel2(1,1)
    def test_hankel2e(self):
        cephes.hankel2e(1,1)

    def test_hyp1f1(self):
        assert_approx_equal(cephes.hyp1f1(1,1,1), exp(1.0))
        assert_approx_equal(cephes.hyp1f1(3,4,-6), 0.026056422099537251095)
        cephes.hyp1f1(1,1,1)
    def test_hyp1f2(self):
        cephes.hyp1f2(1,1,1,1)
    def test_hyp2f0(self):
        cephes.hyp2f0(1,1,1,1)
    def test_hyp2f1(self):
        assert_equal(cephes.hyp2f1(1,1,1,0),1.0)
    def test_hyp3f0(self):
        assert_equal(cephes.hyp3f0(1,1,1,0),(1.0,0.0))
    def test_hyperu(self):
        assert_equal(cephes.hyperu(0,1,1),1.0)

    def test_i0(self):
        assert_equal(cephes.i0(0),1.0)
    def test_i0e(self):
        assert_equal(cephes.i0e(0),1.0)
    def test_i1(self):
        assert_equal(cephes.i1(0),0.0)
    def test_i1e(self):
        assert_equal(cephes.i1e(0),0.0)

    def test_it2i0k0(self):
        cephes.it2i0k0(1)
    def test_it2j0y0(self):
        cephes.it2j0y0(1)
    def test_it2struve0(self):
        cephes.it2struve0(1)
    def test_itairy(self):
        cephes.itairy(1)
    def test_iti0k0(self):
        assert_equal(cephes.iti0k0(0),(0.0,0.0))
    def test_itj0y0(self):
        assert_equal(cephes.itj0y0(0),(0.0,0.0))
    def test_itmodstruve0(self):
        assert_equal(cephes.itmodstruve0(0),0.0)
    def test_itstruve0(self):
        assert_equal(cephes.itstruve0(0),0.0)
    def test_iv(self):
        assert_equal(cephes.iv(1,0),0.0)
    def _check_ive(self):
        assert_equal(cephes.ive(1,0),0.0)

    def test_j0(self):
        assert_equal(cephes.j0(0),1.0)
    def test_j1(self):
        assert_equal(cephes.j1(0),0.0)
    def test_jn(self):
        assert_equal(cephes.jn(0,0),1.0)
    def test_jv(self):
        assert_equal(cephes.jv(0,0),1.0)
    def _check_jve(self):
        assert_equal(cephes.jve(0,0),1.0)

    def test_k0(self):
        cephes.k0(2)
    def test_k0e(self):
        cephes.k0e(2)
    def test_k1(self):
        cephes.k1(2)
    def test_k1e(self):
        cephes.k1e(2)
    def test_kei(self):
        cephes.kei(2)
    def test_keip(self):
        assert_equal(cephes.keip(0),0.0)
    def test_ker(self):
        cephes.ker(2)
    def test_kerp(self):
        cephes.kerp(2)
    def _check_kelvin(self):
        cephes.kelvin(2)
    def test_kn(self):
        cephes.kn(1,1)

    def test_kolmogi(self):
        assert_equal(cephes.kolmogi(1),0.0)
        assert_(np.isnan(cephes.kolmogi(np.nan)))
    def test_kolmogorov(self):
        assert_equal(cephes.kolmogorov(0),1.0)

    def _check_kv(self):
        cephes.kv(1,1)
    def _check_kve(self):
        cephes.kve(1,1)
    def test_log1p(self):
        assert_equal(cephes.log1p(0),0.0)
    def test_lpmv(self):
        assert_equal(cephes.lpmv(0,0,1),1.0)

    def test_mathieu_a(self):
        assert_equal(cephes.mathieu_a(1,0),1.0)
    def test_mathieu_b(self):
        assert_equal(cephes.mathieu_b(1,0),1.0)
    def test_mathieu_cem(self):
        assert_equal(cephes.mathieu_cem(1,0,0),(1.0,0.0))
    def test_mathieu_modcem1(self):
        assert_equal(cephes.mathieu_modcem1(1,0,0),(0.0,0.0))
    def test_mathieu_modcem2(self):
        cephes.mathieu_modcem2(1,1,1)
    def test_mathieu_sem(self):
        assert_equal(cephes.mathieu_sem(1,0,0),(0.0,1.0))
    def test_mathieu_modsem1(self):
        assert_equal(cephes.mathieu_modsem1(1,0,0),(0.0,0.0))
    def test_mathieu_modsem2(self):
        cephes.mathieu_modsem2(1,1,1)

    def test_modfresnelm(self):
        cephes.modfresnelm(0)
    def test_modfresnelp(self):
        cephes.modfresnelp(0)
    def _check_modstruve(self):
        assert_equal(cephes.modstruve(1,0),0.0)

    def test_nbdtr(self):
        assert_equal(cephes.nbdtr(1,1,1),1.0)
    def test_nbdtrc(self):
        assert_equal(cephes.nbdtrc(1,1,1),0.0)
    def test_nbdtri(self):
        assert_equal(cephes.nbdtri(1,1,1),1.0)
    def __check_nbdtrik(self):
        cephes.nbdtrik(1,.4,.5)
    def test_nbdtrin(self):
        assert_equal(cephes.nbdtrin(1,0,0),5.0)

    def test_ncfdtr(self):
        assert_equal(cephes.ncfdtr(1,1,1,0),0.0)
    def test_ncfdtri(self):
        assert_equal(cephes.ncfdtri(1,1,1,0),0.0)
    def test_ncfdtridfd(self):
        cephes.ncfdtridfd(1,0.5,0,1)
    def __check_ncfdtridfn(self):
        cephes.ncfdtridfn(1,0.5,0,1)
    def __check_ncfdtrinc(self):
        cephes.ncfdtrinc(1,0.5,0,1)

    def test_nctdtr(self):
        assert_equal(cephes.nctdtr(1,0,0),0.5)
    def __check_nctdtridf(self):
        cephes.nctdtridf(1,0.5,0)
    def test_nctdtrinc(self):
        cephes.nctdtrinc(1,0,0)
    def test_nctdtrit(self):
        cephes.nctdtrit(.1,0.2,.5)

    def test_ndtr(self):
        assert_equal(cephes.ndtr(0), 0.5)
        assert_almost_equal(cephes.ndtr(1), 0.84134474606)

    def test_ndtri(self):
        assert_equal(cephes.ndtri(0.5),0.0)
    def test_nrdtrimn(self):
        assert_approx_equal(cephes.nrdtrimn(0.5,1,1),1.0)
    def test_nrdtrisd(self):
        assert_tol_equal(cephes.nrdtrisd(0.5,0.5,0.5), 0.0,
                         atol=0, rtol=0)

    def test_obl_ang1(self):
        cephes.obl_ang1(1,1,1,0)
    def test_obl_ang1_cv(self):
        result = cephes.obl_ang1_cv(1,1,1,1,0)
        assert_almost_equal(result[0],1.0)
        assert_almost_equal(result[1],0.0)

    def _check_obl_cv(self):
        assert_equal(cephes.obl_cv(1,1,0),2.0)
    def test_obl_rad1(self):
        cephes.obl_rad1(1,1,1,0)
    def test_obl_rad1_cv(self):
        cephes.obl_rad1_cv(1,1,1,1,0)
    def test_obl_rad2(self):
        cephes.obl_rad2(1,1,1,0)
    def test_obl_rad2_cv(self):
        cephes.obl_rad2_cv(1,1,1,1,0)

    def test_pbdv(self):
        assert_equal(cephes.pbdv(1,0),(0.0,1.0))
    def test_pbvv(self):
        cephes.pbvv(1,0)
    def test_pbwa(self):
        cephes.pbwa(1,0)
    def test_pdtr(self):
        cephes.pdtr(0,1)
    def test_pdtrc(self):
        cephes.pdtrc(0,1)
    def test_pdtri(self):
        cephes.pdtri(0.5,0.5)
    def test_pdtrik(self):
        cephes.pdtrik(0.5,1)

    def test_pro_ang1(self):
        cephes.pro_ang1(1,1,1,0)
    def test_pro_ang1_cv(self):
        assert_array_almost_equal(cephes.pro_ang1_cv(1,1,1,1,0),
                                  array((1.0,0.0)))
    def _check_pro_cv(self):
        assert_equal(cephes.pro_cv(1,1,0),2.0)
    def test_pro_rad1(self):
        cephes.pro_rad1(1,1,1,0.1)
    def test_pro_rad1_cv(self):
        cephes.pro_rad1_cv(1,1,1,1,0)
    def test_pro_rad2(self):
        cephes.pro_rad2(1,1,1,0)
    def test_pro_rad2_cv(self):
        cephes.pro_rad2_cv(1,1,1,1,0)

    def test_psi(self):
        cephes.psi(1)

    def test_radian(self):
        assert_equal(cephes.radian(0,0,0),0)
    def test_rgamma(self):
        assert_equal(cephes.rgamma(1),1.0)
    def test_round(self):
        assert_equal(cephes.round(3.4),3.0)
        assert_equal(cephes.round(-3.4),-3.0)
        assert_equal(cephes.round(3.6),4.0)
        assert_equal(cephes.round(-3.6),-4.0)
        assert_equal(cephes.round(3.5),4.0)
        assert_equal(cephes.round(-3.5),-4.0)

    def test_shichi(self):
        cephes.shichi(1)
    def test_sici(self):
        cephes.sici(1)

        s, c = cephes.sici(np.inf)
        assert_almost_equal(s, np.pi * 0.5)
        assert_almost_equal(c, 0)

        s, c = cephes.sici(-np.inf)
        assert_almost_equal(s, -np.pi * 0.5)
        assert_(np.isnan(c), "cosine integral(-inf) is not nan")

    def test_sindg(self):
        assert_equal(cephes.sindg(90),1.0)
    def test_smirnov(self):
        assert_equal(cephes.smirnov(1,.1),0.9)
        assert_(np.isnan(cephes.smirnov(1,np.nan)))
    def test_smirnovi(self):
        assert_almost_equal(cephes.smirnov(1,cephes.smirnovi(1,0.4)),0.4)
        assert_almost_equal(cephes.smirnov(1,cephes.smirnovi(1,0.6)),0.6)
        assert_(np.isnan(cephes.smirnovi(1,np.nan)))

    def test_spence(self):
        assert_equal(cephes.spence(1),0.0)
    def test_stdtr(self):
        assert_equal(cephes.stdtr(1,0),0.5)
    def test_stdtridf(self):
        cephes.stdtridf(0.7,1)
    def test_stdtrit(self):
        cephes.stdtrit(1,0.7)
    def test_struve(self):
        assert_equal(cephes.struve(0,0),0.0)

    def test_tandg(self):
        assert_equal(cephes.tandg(45),1.0)
    def test_tklmbda(self):
        assert_almost_equal(cephes.tklmbda(1,1),1.0)

    def test_y0(self):
        cephes.y0(1)
    def test_y1(self):
        cephes.y1(1)
    def test_yn(self):
        cephes.yn(1,1)
    def test_yv(self):
        cephes.yv(1,1)
    def _check_yve(self):
        cephes.yve(1,1)

    def test_zeta(self):
        cephes.zeta(2,2)
    def test_zetac(self):
        assert_equal(cephes.zetac(0),-1.5)
    def test_wofz(self):
        z = [complex(624.2,-0.26123), complex(-0.4,3.), complex(0.6,2.),
             complex(-1.,1.), complex(-1.,-9.), complex(-1.,9.),
             complex(-0.0000000234545,1.1234), complex(-3.,5.1),
             complex(-53,30.1), complex(0.0,0.12345)
        ]
        w = [
            complex(-3.78270245518980507452677445620103199303131110e-7,
		    0.000903861276433172057331093754199933411710053155),
            complex(0.1764906227004816847297495349730234591778719532788,
		    -0.02146550539468457616788719893991501311573031095617),
            complex(0.2410250715772692146133539023007113781272362309451,
		    0.06087579663428089745895459735240964093522265589350),
            complex(0.30474420525691259245713884106959496013413834051768,
		    -0.20821893820283162728743734725471561394145872072738),
            complex(7.317131068972378096865595229600561710140617977e34,
		    8.321873499714402777186848353320412813066170427e34),
            complex(0.0615698507236323685519612934241429530190806818395,
		    -0.00676005783716575013073036218018565206070072304635),
            complex(0.3960793007699874918961319170187598400134746631,
                    -5.593152259116644920546186222529802777409274656e-9),
            complex(0.08217199226739447943295069917990417630675021771804,
		    -0.04701291087643609891018366143118110965272615832184),
            complex(0.00457246000350281640952328010227885008541748668738,
		    -0.00804900791411691821818731763401840373998654987934),
            complex(0.8746342859608052666092782112565360755791467973338452,
		    0.),
        ]
        assert_func_equal(_faddeeva.wofz, w, z, rtol=1e-13)

class TestAiry(TestCase):
    def test_airy(self):
        #This tests the airy function to ensure 8 place accuracy in computation

        x = special.airy(.99)
        assert_array_almost_equal(x,array([0.13689066,-0.16050153,1.19815925,0.92046818]),8)
        x = special.airy(.41)
        assert_array_almost_equal(x,array([0.25238916,-.23480512,0.80686202,0.51053919]),8)
        x = special.airy(-.36)
        assert_array_almost_equal(x,array([0.44508477,-0.23186773,0.44939534,0.48105354]),8)

    def test_airye(self):
        a = special.airye(0.01)
        b = special.airy(0.01)
        b1 = [None]*4
        for n in range(2):
            b1[n] = b[n]*exp(2.0/3.0*0.01*sqrt(0.01))
        for n in range(2,4):
            b1[n] = b[n]*exp(-abs(real(2.0/3.0*0.01*sqrt(0.01))))
        assert_array_almost_equal(a,b1,6)

    def test_bi_zeros(self):
        bi = special.bi_zeros(2)
        bia = (array([-1.17371322, -3.2710930]),
        array([-2.29443968, -4.07315509]),
        array([-0.45494438,  0.39652284]),
        array([ 0.60195789 , -0.76031014]))
        assert_array_almost_equal(bi,bia,4)

    def test_ai_zeros(self):
        ai = special.ai_zeros(1)
        assert_array_almost_equal(ai,(array([-2.33810741]),
                                     array([-1.01879297]),
                                     array([ 0.5357]),
                                     array([ 0.7012])),4)

class TestAssocLaguerre(TestCase):
    def test_assoc_laguerre(self):
        a1 = special.genlaguerre(11,1)
        a2 = special.assoc_laguerre(.2,11,1)
        assert_array_almost_equal(a2,a1(.2),8)
        a2 = special.assoc_laguerre(1,11,1)
        assert_array_almost_equal(a2,a1(1),8)

class TestBesselpoly(TestCase):
    def test_besselpoly(self):
        pass

class TestKelvin(TestCase):
    def test_bei(self):
        mbei = special.bei(2)
        assert_almost_equal(mbei, 0.9722916273066613,5)#this may not be exact

    def test_beip(self):
        mbeip = special.beip(2)
        assert_almost_equal(mbeip,0.91701361338403631,5)#this may not be exact

    def test_ber(self):
        mber = special.ber(2)
        assert_almost_equal(mber,0.75173418271380821,5)#this may not be exact

    def test_berp(self):
        mberp = special.berp(2)
        assert_almost_equal(mberp,-0.49306712470943909,5)#this may not be exact

    def test_bei_zeros(self):
        bi = special.bi_zeros(5)
        assert_array_almost_equal(bi[0],array([-1.173713222709127,
                                               -3.271093302836352,
                                               -4.830737841662016,
                                               -6.169852128310251,
                                               -7.376762079367764]),11)

        assert_array_almost_equal(bi[1],array([-2.294439682614122,
                                               -4.073155089071828,
                                               -5.512395729663599,
                                               -6.781294445990305,
                                               -7.940178689168587]),10)

        assert_array_almost_equal(bi[2],array([-0.454944383639657,
                                               0.396522836094465,
                                               -0.367969161486959,
                                               0.349499116831805,
                                               -0.336026240133662]),11)

        assert_array_almost_equal(bi[3],array([0.601957887976239,
                                               -0.760310141492801,
                                               0.836991012619261,
                                               -0.88947990142654,
                                               0.929983638568022]),11)


    def test_beip_zeros(self):
        bip = special.beip_zeros(5)
        assert_array_almost_equal(bip,array([  3.772673304934953,
                                               8.280987849760042,
                                               12.742147523633703,
                                               17.193431752512542,
                                               21.641143941167325]),4)

    def test_ber_zeros(self):
        ber = special.ber_zeros(5)
        assert_array_almost_equal(ber,array([2.84892,
                                             7.23883,
                                             11.67396,
                                             16.11356,
                                             20.55463]),4)

    def test_berp_zeros(self):
        brp = special.berp_zeros(5)
        assert_array_almost_equal(brp,array([6.03871,
                                             10.51364,
                                             14.96844,
                                             19.41758,
                                             23.86430]),4)

    def test_kelvin(self):
        mkelv = special.kelvin(2)
        assert_array_almost_equal(mkelv,(special.ber(2) + special.bei(2)*1j,
                                         special.ker(2) + special.kei(2)*1j,
                                         special.berp(2) + special.beip(2)*1j,
                                         special.kerp(2) + special.keip(2)*1j),8)

    def test_kei(self):
        mkei = special.kei(2)
        assert_almost_equal(mkei,-0.20240006776470432,5)

    def test_keip(self):
        mkeip = special.keip(2)
        assert_almost_equal(mkeip,0.21980790991960536,5)

    def test_ker(self):
        mker = special.ker(2)
        assert_almost_equal(mker,-0.041664513991509472,5)

    def test_kerp(self):
        mkerp = special.kerp(2)
        assert_almost_equal(mkerp,-0.10660096588105264,5)

    def test_kei_zeros(self):
        kei = special.kei_zeros(5)
        assert_array_almost_equal(kei,array([  3.91467,
                                              8.34422,
                                              12.78256,
                                              17.22314,
                                              21.66464]),4)

    def test_keip_zeros(self):
        keip = special.keip_zeros(5)
        assert_array_almost_equal(keip,array([  4.93181,
                                                9.40405,
                                                13.85827,
                                                18.30717,
                                                22.75379]),4)



    # numbers come from 9.9 of A&S pg. 381
    def test_kelvin_zeros(self):
        tmp = special.kelvin_zeros(5)
        berz,beiz,kerz,keiz,berpz,beipz,kerpz,keipz = tmp
        assert_array_almost_equal(berz,array([ 2.84892,
                                               7.23883,
                                               11.67396,
                                               16.11356,
                                               20.55463]),4)
        assert_array_almost_equal(beiz,array([ 5.02622,
                                               9.45541,
                                               13.89349,
                                               18.33398,
                                               22.77544]),4)
        assert_array_almost_equal(kerz,array([ 1.71854,
                                               6.12728,
                                               10.56294,
                                               15.00269,
                                               19.44382]),4)
        assert_array_almost_equal(keiz,array([ 3.91467,
                                               8.34422,
                                               12.78256,
                                               17.22314,
                                               21.66464]),4)
        assert_array_almost_equal(berpz,array([ 6.03871,
                                                10.51364,
                                                14.96844,
                                                19.41758,
                                                23.86430]),4)
        assert_array_almost_equal(beipz,array([ 3.77267,
                 # table from 1927 had 3.77320
                 #  but this is more accurate
                                                8.28099,
                                                12.74215,
                                                17.19343,
                                                21.64114]),4)
        assert_array_almost_equal(kerpz,array([ 2.66584,
                                                7.17212,
                                                11.63218,
                                                16.08312,
                                                20.53068]),4)
        assert_array_almost_equal(keipz,array([ 4.93181,
                                                9.40405,
                                                13.85827,
                                                18.30717,
                                                22.75379]),4)

    def test_ker_zeros(self):
        ker = special.ker_zeros(5)
        assert_array_almost_equal(ker,array([  1.71854,
                                               6.12728,
                                               10.56294,
                                               15.00269,
                                               19.44381]),4)

    def test_kerp_zeros(self):
        kerp = special.kerp_zeros(5)
        assert_array_almost_equal(kerp,array([  2.66584,
                                                7.17212,
                                                11.63218,
                                                16.08312,
                                                20.53068]),4)

class TestBernoulli(TestCase):
    def test_bernoulli(self):
        brn = special.bernoulli(5)
        assert_array_almost_equal(brn,array([1.0000,
                                             -0.5000,
                                             0.1667,
                                             0.0000,
                                             -0.0333,
                                             0.0000]),4)

class TestBeta(TestCase):
    def test_beta(self):
        bet = special.beta(2,4)
        betg = (special.gamma(2)*special.gamma(4))/special.gamma(6)
        assert_almost_equal(bet,betg,8)

    def test_betaln(self):
        betln = special.betaln(2,4)
        bet = log(abs(special.beta(2,4)))
        assert_almost_equal(betln,bet,8)

    def test_betainc(self):
        btinc = special.betainc(1,1,.2)
        assert_almost_equal(btinc,0.2,8)

    def test_betaincinv(self):
        y = special.betaincinv(2,4,.5)
        comp = special.betainc(2,4,y)
        assert_almost_equal(comp,.5,5)

class TestTrigonometric(TestCase):
    def test_cbrt(self):
        cb = special.cbrt(27)
        cbrl = 27**(1.0/3.0)
        assert_approx_equal(cb,cbrl)

    def test_cbrtmore(self):
        cb1 = special.cbrt(27.9)
        cbrl1 = 27.9**(1.0/3.0)
        assert_almost_equal(cb1,cbrl1,8)

    def test_cosdg(self):
        cdg = special.cosdg(90)
        cdgrl = cos(pi/2.0)
        assert_almost_equal(cdg,cdgrl,8)

    def test_cosdgmore(self):
        cdgm = special.cosdg(30)
        cdgmrl = cos(pi/6.0)
        assert_almost_equal(cdgm,cdgmrl,8)

    def test_cosm1(self):
        cs = (special.cosm1(0),special.cosm1(.3),special.cosm1(pi/10))
        csrl = (cos(0)-1,cos(.3)-1,cos(pi/10)-1)
        assert_array_almost_equal(cs,csrl,8)

    def test_cotdg(self):
        ct = special.cotdg(30)
        ctrl = tan(pi/6.0)**(-1)
        assert_almost_equal(ct,ctrl,8)

    def test_cotdgmore(self):
        ct1 = special.cotdg(45)
        ctrl1 = tan(pi/4.0)**(-1)
        assert_almost_equal(ct1,ctrl1,8)

    def test_specialpoints(self):
        assert_almost_equal(special.cotdg(45), 1.0, 14)
        assert_almost_equal(special.cotdg(-45), -1.0, 14)
        assert_almost_equal(special.cotdg(90), 0.0, 14)
        assert_almost_equal(special.cotdg(-90), 0.0, 14)
        assert_almost_equal(special.cotdg(135), -1.0, 14)
        assert_almost_equal(special.cotdg(-135), 1.0, 14)
        assert_almost_equal(special.cotdg(225), 1.0, 14)
        assert_almost_equal(special.cotdg(-225), -1.0, 14)
        assert_almost_equal(special.cotdg(270), 0.0, 14)
        assert_almost_equal(special.cotdg(-270), 0.0, 14)
        assert_almost_equal(special.cotdg(315), -1.0, 14)
        assert_almost_equal(special.cotdg(-315), 1.0, 14)
        assert_almost_equal(special.cotdg(765), 1.0, 14)

    def test_sinc(self):
        c = arange(-2,2,.1)
        y = special.sinc(c)
        yre = sin(pi*c)/(pi*c)
        yre[20] = 1.0
        assert_array_almost_equal(y, yre, 4)

    def test_0(self):
        x = 0.0
        assert_equal(special.sinc(x),1.0)

    def test_sindg(self):
        sn = special.sindg(90)
        assert_equal(sn,1.0)

    def test_sindgmore(self):
        snm = special.sindg(30)
        snmrl = sin(pi/6.0)
        assert_almost_equal(snm,snmrl,8)
        snm1 = special.sindg(45)
        snmrl1 = sin(pi/4.0)
        assert_almost_equal(snm1,snmrl1,8)

class TestTandg(TestCase):

    def test_tandg(self):
        tn = special.tandg(30)
        tnrl = tan(pi/6.0)
        assert_almost_equal(tn,tnrl,8)

    def test_tandgmore(self):
        tnm = special.tandg(45)
        tnmrl = tan(pi/4.0)
        assert_almost_equal(tnm,tnmrl,8)
        tnm1 = special.tandg(60)
        tnmrl1 = tan(pi/3.0)
        assert_almost_equal(tnm1,tnmrl1,8)

    def test_specialpoints(self):
        assert_almost_equal(special.tandg(0), 0.0, 14)
        assert_almost_equal(special.tandg(45), 1.0, 14)
        assert_almost_equal(special.tandg(-45), -1.0, 14)
        assert_almost_equal(special.tandg(135), -1.0, 14)
        assert_almost_equal(special.tandg(-135), 1.0, 14)
        assert_almost_equal(special.tandg(180), 0.0, 14)
        assert_almost_equal(special.tandg(-180), 0.0, 14)
        assert_almost_equal(special.tandg(225), 1.0, 14)
        assert_almost_equal(special.tandg(-225), -1.0, 14)
        assert_almost_equal(special.tandg(315), -1.0, 14)
        assert_almost_equal(special.tandg(-315), 1.0, 14)

class TestEllip(TestCase):
    def test_ellipj_nan(self):
        """Regression test for #912."""
        special.ellipj(0.5, np.nan)

    def test_ellipj(self):
        el = special.ellipj(0.2,0)
        rel = [sin(0.2),cos(0.2),1.0,0.20]
        assert_array_almost_equal(el,rel,13)

    def test_ellipk(self):
        elk = special.ellipk(.2)
        assert_almost_equal(elk,1.659623598610528,11)

    def test_ellipkinc(self):
        elkinc = special.ellipkinc(pi/2,.2)
        elk = special.ellipk(0.2)
        assert_almost_equal(elkinc,elk,15)
        alpha = 20*pi/180
        phi = 45*pi/180
        m = sin(alpha)**2
        elkinc = special.ellipkinc(phi,m)
        assert_almost_equal(elkinc,0.79398143,8)
        # From pg. 614 of A & S

    def test_ellipe(self):
        ele = special.ellipe(.2)
        assert_almost_equal(ele,1.4890350580958529,8)

    def test_ellipeinc(self):
        eleinc = special.ellipeinc(pi/2,.2)
        ele = special.ellipe(0.2)
        assert_almost_equal(eleinc,ele,14)
        # pg 617 of A & S
        alpha, phi = 52*pi/180,35*pi/180
        m = sin(alpha)**2
        eleinc = special.ellipeinc(phi,m)
        assert_almost_equal(eleinc, 0.58823065, 8)


class TestErf(TestCase):

    def test_erf(self):
        er = special.erf(.25)
        assert_almost_equal(er,0.2763263902,8)

    def test_erf_zeros(self):
        erz = special.erf_zeros(5)
        erzr= array([1.45061616+1.88094300j,
                     2.24465928+2.61657514j,
                     2.83974105+3.17562810j,
                     3.33546074+3.64617438j,
                     3.76900557+4.06069723j])
        assert_array_almost_equal(erz,erzr,4)

    def test_erfcinv(self):
        i = special.erfcinv(1)
        assert_equal(i,0)

    def test_erfinv(self):
        i = special.erfinv(0)
        assert_equal(i,0)

    def test_errprint(self):
        a = special.errprint()
        b = 1-a #a is the state 1-a inverts state
        c = special.errprint(b) #returns last state 'a'
        assert_equal(a,c)
        d = special.errprint(a) #returns to original state
        assert_equal(d,b) #makes sure state was returned
        #assert_equal(d,1-a)

class TestEuler(TestCase):
    def test_euler(self):
        eu0 = special.euler(0)
        eu1 = special.euler(1)
        eu2 = special.euler(2)   # just checking segfaults
        assert_almost_equal(eu0[0],1,8)
        assert_almost_equal(eu2[2],-1,8)
        eu24 = special.euler(24)
        mathworld = [1,1,5,61,1385,50521,2702765,199360981,
                     19391512145l,2404879675441l,
                     370371188237525l,69348874393137901l,
                     15514534163557086905l]
        correct = zeros((25,),'d')
        for k in range(0,13):
            if (k % 2):
                correct[2*k] = -float(mathworld[k])
            else:
                correct[2*k] = float(mathworld[k])
        olderr = np.seterr(all='ignore')
        try:
            err = nan_to_num((eu24-correct)/correct)
            errmax = max(err)
        finally:
            np.seterr(**olderr)
        assert_almost_equal(errmax, 0.0, 14)

class TestExp(TestCase):
    def test_exp2(self):
        ex = special.exp2(2)
        exrl = 2**2
        assert_equal(ex,exrl)

    def test_exp2more(self):
        exm = special.exp2(2.5)
        exmrl = 2**(2.5)
        assert_almost_equal(exm,exmrl,8)

    def test_exp10(self):
        ex = special.exp10(2)
        exrl = 10**2
        assert_approx_equal(ex,exrl)

    def test_exp10more(self):
        exm = special.exp10(2.5)
        exmrl = 10**(2.5)
        assert_almost_equal(exm,exmrl,8)

    def test_expm1(self):
        ex = (special.expm1(2),special.expm1(3),special.expm1(4))
        exrl = (exp(2)-1,exp(3)-1,exp(4)-1)
        assert_array_almost_equal(ex,exrl,8)

    def test_expm1more(self):
        ex1 = (special.expm1(2),special.expm1(2.1),special.expm1(2.2))
        exrl1 = (exp(2)-1,exp(2.1)-1,exp(2.2)-1)
        assert_array_almost_equal(ex1,exrl1,8)

class TestFresnel(TestCase):
    def test_fresnel(self):
        frs = array(special.fresnel(.5))
        assert_array_almost_equal(frs,array([0.064732432859999287, 0.49234422587144644]),8)

    # values from pg 329  Table 7.11 of A & S
    #  slightly corrected in 4th decimal place
    def test_fresnel_zeros(self):
        szo, czo = special.fresnel_zeros(5)
        assert_array_almost_equal(szo,
                                  array([ 2.0093+0.2885j,
                                          2.8335+0.2443j,
                                          3.4675+0.2185j,
                                          4.0026+0.2009j,
                                          4.4742+0.1877j]),3)
        assert_array_almost_equal(czo,
                                  array([ 1.7437+0.3057j,
                                          2.6515+0.2529j,
                                          3.3204+0.2240j,
                                          3.8757+0.2047j,
                                          4.3611+0.1907j]),3)
        vals1 = special.fresnel(szo)[0]
        vals2 = special.fresnel(czo)[1]
        assert_array_almost_equal(vals1,0,14)
        assert_array_almost_equal(vals2,0,14)

    def test_fresnelc_zeros(self):
        szo, czo = special.fresnel_zeros(6)
        frc = special.fresnelc_zeros(6)
        assert_array_almost_equal(frc,czo,12)

    def test_fresnels_zeros(self):
        szo, czo = special.fresnel_zeros(5)
        frs = special.fresnels_zeros(5)
        assert_array_almost_equal(frs,szo,12)


class TestGamma(TestCase):
    def test_gamma(self):
        gam = special.gamma(5)
        assert_equal(gam,24.0)

    def test_gammaln(self):
        gamln = special.gammaln(3)
        lngam = log(special.gamma(3))
        assert_almost_equal(gamln,lngam,8)

    def test_gammainc(self):
        gama = special.gammainc(.5,.5)
        assert_almost_equal(gama,.7,1)

    def test_gammaincnan(self):
        gama = special.gammainc(-1,1)
        assert_(isnan(gama))

    def test_gammainczero(self):
        # bad arg but zero integration limit
        gama = special.gammainc(-1,0)
        assert_equal(gama,0.0)

    def test_gammaincc(self):
        gicc = special.gammaincc(.5,.5)
        greal = 1 - special.gammainc(.5,.5)
        assert_almost_equal(gicc,greal,8)

    def test_gammainccnan(self):
        gama = special.gammaincc(-1,1)
        assert_(isnan(gama))

    def test_gammainccinv(self):
        gccinv = special.gammainccinv(.5,.5)
        gcinv = special.gammaincinv(.5,.5)
        assert_almost_equal(gccinv,gcinv,8)

    @with_special_errors
    def test_gammaincinv(self):
        y = special.gammaincinv(.4,.4)
        x = special.gammainc(.4,y)
        assert_almost_equal(x,0.4,1)
        y = special.gammainc(10, 0.05)
        x = special.gammaincinv(10, 2.5715803516000736e-20)
        assert_almost_equal(0.05, x, decimal=10)
        assert_almost_equal(y, 2.5715803516000736e-20, decimal=10)
        x = special.gammaincinv(50, 8.20754777388471303050299243573393e-18)
        assert_almost_equal(11.0, x, decimal=10)

    @with_special_errors
    def test_975(self):
        # Regression test for ticket #975 -- switch point in algorithm
        # check that things work OK at the point, immediately next floats
        # around it, and a bit further away
        pts = [0.25,
               np.nextafter(0.25, 0), 0.25 - 1e-12,
               np.nextafter(0.25, 1), 0.25 + 1e-12]
        for xp in pts:
            y = special.gammaincinv(.4, xp)
            x = special.gammainc(0.4, y)
            assert_tol_equal(x, xp, rtol=1e-12)

    def test_rgamma(self):
        rgam = special.rgamma(8)
        rlgam = 1/special.gamma(8)
        assert_almost_equal(rgam,rlgam,8)

class TestHankel(TestCase):

    def test_negv1(self):
        assert_almost_equal(special.hankel1(-3,2), -special.hankel1(3,2), 14)

    def test_hankel1(self):
        hank1 = special.hankel1(1,.1)
        hankrl = (special.jv(1,.1) + special.yv(1,.1)*1j)
        assert_almost_equal(hank1,hankrl,8)

    def test_negv1e(self):
        assert_almost_equal(special.hankel1e(-3,2), -special.hankel1e(3,2), 14)

    def test_hankel1e(self):
        hank1e = special.hankel1e(1,.1)
        hankrle = special.hankel1(1,.1)*exp(-.1j)
        assert_almost_equal(hank1e,hankrle,8)

    def test_negv2(self):
        assert_almost_equal(special.hankel2(-3,2), -special.hankel2(3,2), 14)

    def test_hankel2(self):
        hank2 = special.hankel2(1,.1)
        hankrl2 = (special.jv(1,.1) - special.yv(1,.1)*1j)
        assert_almost_equal(hank2,hankrl2,8)

    def test_neg2e(self):
        assert_almost_equal(special.hankel2e(-3,2), -special.hankel2e(3,2), 14)

    def test_hankl2e(self):
        hank2e = special.hankel2e(1,.1)
        hankrl2e = special.hankel2e(1,.1)
        assert_almost_equal(hank2e,hankrl2e,8)

class TestHyper(TestCase):
    def test_h1vp(self):
        h1 = special.h1vp(1,.1)
        h1real = (special.jvp(1,.1) + special.yvp(1,.1)*1j)
        assert_almost_equal(h1,h1real,8)

    def test_h2vp(self):
        h2 = special.h2vp(1,.1)
        h2real = (special.jvp(1,.1) - special.yvp(1,.1)*1j)
        assert_almost_equal(h2,h2real,8)

    def test_hyp0f1(self):
        pass

    def test_hyp1f1(self):
        hyp1 = special.hyp1f1(.1,.1,.3)
        assert_almost_equal(hyp1, 1.3498588075760032,7)

        # test contributed by Moritz Deger (2008-05-29)
        # http://projects.scipy.org/scipy/scipy/ticket/659

        # reference data obtained from mathematica [ a, b, x, m(a,b,x)]:
        # produced with test_hyp1f1.nb
        ref_data = array([[ -8.38132975e+00,  -1.28436461e+01,  -2.91081397e+01,          1.04178330e+04],
                          [  2.91076882e+00,  -6.35234333e+00,  -1.27083993e+01,          6.68132725e+00],
                          [ -1.42938258e+01,   1.80869131e-01,   1.90038728e+01,          1.01385897e+05],
                          [  5.84069088e+00,   1.33187908e+01,   2.91290106e+01,          1.59469411e+08],
                          [ -2.70433202e+01,  -1.16274873e+01,  -2.89582384e+01,          1.39900152e+24],
                          [  4.26344966e+00,  -2.32701773e+01,   1.91635759e+01,          6.13816915e+21],
                          [  1.20514340e+01,  -3.40260240e+00,   7.26832235e+00,          1.17696112e+13],
                          [  2.77372955e+01,  -1.99424687e+00,   3.61332246e+00,          3.07419615e+13],
                          [  1.50310939e+01,  -2.91198675e+01,  -1.53581080e+01,         -3.79166033e+02],
                          [  1.43995827e+01,   9.84311196e+00,   1.93204553e+01,          2.55836264e+10],
                          [ -4.08759686e+00,   1.34437025e+01,  -1.42072843e+01,          1.70778449e+01],
                          [  8.05595738e+00,  -1.31019838e+01,   1.52180721e+01,          3.06233294e+21],
                          [  1.81815804e+01,  -1.42908793e+01,   9.57868793e+00,         -2.84771348e+20],
                          [ -2.49671396e+01,   1.25082843e+01,  -1.71562286e+01,          2.36290426e+07],
                          [  2.67277673e+01,   1.70315414e+01,   6.12701450e+00,          7.77917232e+03],
                          [  2.49565476e+01,   2.91694684e+01,   6.29622660e+00,          2.35300027e+02],
                          [  6.11924542e+00,  -1.59943768e+00,   9.57009289e+00,          1.32906326e+11],
                          [ -1.47863653e+01,   2.41691301e+01,  -1.89981821e+01,          2.73064953e+03],
                          [  2.24070483e+01,  -2.93647433e+00,   8.19281432e+00,         -6.42000372e+17],
                          [  8.04042600e-01,   1.82710085e+01,  -1.97814534e+01,          5.48372441e-01],
                          [  1.39590390e+01,   1.97318686e+01,   2.37606635e+00,          5.51923681e+00],
                          [ -4.66640483e+00,  -2.00237930e+01,   7.40365095e+00,          4.50310752e+00],
                          [  2.76821999e+01,  -6.36563968e+00,   1.11533984e+01,         -9.28725179e+23],
                          [ -2.56764457e+01,   1.24544906e+00,   1.06407572e+01,          1.25922076e+01],
                          [  3.20447808e+00,   1.30874383e+01,   2.26098014e+01,          2.03202059e+04],
                          [ -1.24809647e+01,   4.15137113e+00,  -2.92265700e+01,          2.39621411e+08],
                          [  2.14778108e+01,  -2.35162960e+00,  -1.13758664e+01,          4.46882152e-01],
                          [ -9.85469168e+00,  -3.28157680e+00,   1.67447548e+01,         -1.07342390e+07],
                          [  1.08122310e+01,  -2.47353236e+01,  -1.15622349e+01,         -2.91733796e+03],
                          [ -2.67933347e+01,  -3.39100709e+00,   2.56006986e+01,         -5.29275382e+09],
                          [ -8.60066776e+00,  -8.02200924e+00,   1.07231926e+01,          1.33548320e+06],
                          [ -1.01724238e-01,  -1.18479709e+01,  -2.55407104e+01,          1.55436570e+00],
                          [ -3.93356771e+00,   2.11106818e+01,  -2.57598485e+01,          2.13467840e+01],
                          [  3.74750503e+00,   1.55687633e+01,  -2.92841720e+01,          1.43873509e-02],
                          [  6.99726781e+00,   2.69855571e+01,  -1.63707771e+01,          3.08098673e-02],
                          [ -2.31996011e+01,   3.47631054e+00,   9.75119815e-01,          1.79971073e-02],
                          [  2.38951044e+01,  -2.91460190e+01,  -2.50774708e+00,          9.56934814e+00],
                          [  1.52730825e+01,   5.77062507e+00,   1.21922003e+01,          1.32345307e+09],
                          [  1.74673917e+01,   1.89723426e+01,   4.94903250e+00,          9.90859484e+01],
                          [  1.88971241e+01,   2.86255413e+01,   5.52360109e-01,          1.44165360e+00],
                          [  1.02002319e+01,  -1.66855152e+01,  -2.55426235e+01,          6.56481554e+02],
                          [ -1.79474153e+01,   1.22210200e+01,  -1.84058212e+01,          8.24041812e+05],
                          [ -1.36147103e+01,   1.32365492e+00,  -7.22375200e+00,          9.92446491e+05],
                          [  7.57407832e+00,   2.59738234e+01,  -1.34139168e+01,          3.64037761e-02],
                          [  2.21110169e+00,   1.28012666e+01,   1.62529102e+01,          1.33433085e+02],
                          [ -2.64297569e+01,  -1.63176658e+01,  -1.11642006e+01,         -2.44797251e+13],
                          [ -2.46622944e+01,  -3.02147372e+00,   8.29159315e+00,         -3.21799070e+05],
                          [ -1.37215095e+01,  -1.96680183e+01,   2.91940118e+01,          3.21457520e+12],
                          [ -5.45566105e+00,   2.81292086e+01,   1.72548215e-01,          9.66973000e-01],
                          [ -1.55751298e+00,  -8.65703373e+00,   2.68622026e+01,         -3.17190834e+16],
                          [  2.45393609e+01,  -2.70571903e+01,   1.96815505e+01,          1.80708004e+37],
                          [  5.77482829e+00,   1.53203143e+01,   2.50534322e+01,          1.14304242e+06],
                          [ -1.02626819e+01,   2.36887658e+01,  -2.32152102e+01,          7.28965646e+02],
                          [ -1.30833446e+00,  -1.28310210e+01,   1.87275544e+01,         -9.33487904e+12],
                          [  5.83024676e+00,  -1.49279672e+01,   2.44957538e+01,         -7.61083070e+27],
                          [ -2.03130747e+01,   2.59641715e+01,  -2.06174328e+01,          4.54744859e+04],
                          [  1.97684551e+01,  -2.21410519e+01,  -2.26728740e+01,          3.53113026e+06],
                          [  2.73673444e+01,   2.64491725e+01,   1.57599882e+01,          1.07385118e+07],
                          [  5.73287971e+00,   1.21111904e+01,   1.33080171e+01,          2.63220467e+03],
                          [ -2.82751072e+01,   2.08605881e+01,   9.09838900e+00,         -6.60957033e-07],
                          [  1.87270691e+01,  -1.74437016e+01,   1.52413599e+01,          6.59572851e+27],
                          [  6.60681457e+00,  -2.69449855e+00,   9.78972047e+00,         -2.38587870e+12],
                          [  1.20895561e+01,  -2.51355765e+01,   2.30096101e+01,          7.58739886e+32],
                          [ -2.44682278e+01,   2.10673441e+01,  -1.36705538e+01,          4.54213550e+04],
                          [ -4.50665152e+00,   3.72292059e+00,  -4.83403707e+00,          2.68938214e+01],
                          [ -7.46540049e+00,  -1.08422222e+01,  -1.72203805e+01,         -2.09402162e+02],
                          [ -2.00307551e+01,  -7.50604431e+00,  -2.78640020e+01,          4.15985444e+19],
                          [  1.99890876e+01,   2.20677419e+01,  -2.51301778e+01,          1.23840297e-09],
                          [  2.03183823e+01,  -7.66942559e+00,   2.10340070e+01,          1.46285095e+31],
                          [ -2.90315825e+00,  -2.55785967e+01,  -9.58779316e+00,          2.65714264e-01],
                          [  2.73960829e+01,  -1.80097203e+01,  -2.03070131e+00,          2.52908999e+02],
                          [ -2.11708058e+01,  -2.70304032e+01,   2.48257944e+01,          3.09027527e+08],
                          [  2.21959758e+01,   4.00258675e+00,  -1.62853977e+01,         -9.16280090e-09],
                          [  1.61661840e+01,  -2.26845150e+01,   2.17226940e+01,         -8.24774394e+33],
                          [ -3.35030306e+00,   1.32670581e+00,   9.39711214e+00,         -1.47303163e+01],
                          [  7.23720726e+00,  -2.29763909e+01,   2.34709682e+01,         -9.20711735e+29],
                          [  2.71013568e+01,   1.61951087e+01,  -7.11388906e-01,          2.98750911e-01],
                          [  8.40057933e+00,  -7.49665220e+00,   2.95587388e+01,          6.59465635e+29],
                          [ -1.51603423e+01,   1.94032322e+01,  -7.60044357e+00,          1.05186941e+02],
                          [ -8.83788031e+00,  -2.72018313e+01,   1.88269907e+00,          1.81687019e+00],
                          [ -1.87283712e+01,   5.87479570e+00,  -1.91210203e+01,          2.52235612e+08],
                          [ -5.61338513e-01,   2.69490237e+01,   1.16660111e-01,          9.97567783e-01],
                          [ -5.44354025e+00,  -1.26721408e+01,  -4.66831036e+00,          1.06660735e-01],
                          [ -2.18846497e+00,   2.33299566e+01,   9.62564397e+00,          3.03842061e-01],
                          [  6.65661299e+00,  -2.39048713e+01,   1.04191807e+01,          4.73700451e+13],
                          [ -2.57298921e+01,  -2.60811296e+01,   2.74398110e+01,         -5.32566307e+11],
                          [ -1.11431826e+01,  -1.59420160e+01,  -1.84880553e+01,         -1.01514747e+02],
                          [  6.50301931e+00,   2.59859051e+01,  -2.33270137e+01,          1.22760500e-02],
                          [ -1.94987891e+01,  -2.62123262e+01,   3.90323225e+00,          1.71658894e+01],
                          [  7.26164601e+00,  -1.41469402e+01,   2.81499763e+01,         -2.50068329e+31],
                          [ -1.52424040e+01,   2.99719005e+01,  -2.85753678e+01,          1.31906693e+04],
                          [  5.24149291e+00,  -1.72807223e+01,   2.22129493e+01,          2.50748475e+25],
                          [  3.63207230e-01,  -9.54120862e-02,  -2.83874044e+01,          9.43854939e-01],
                          [ -2.11326457e+00,  -1.25707023e+01,   1.17172130e+00,          1.20812698e+00],
                          [  2.48513582e+00,   1.03652647e+01,  -1.84625148e+01,          6.47910997e-02],
                          [  2.65395942e+01,   2.74794672e+01,   1.29413428e+01,          2.89306132e+05],
                          [ -9.49445460e+00,   1.59930921e+01,  -1.49596331e+01,          3.27574841e+02],
                          [ -5.89173945e+00,   9.96742426e+00,   2.60318889e+01,         -3.15842908e-01],
                          [ -1.15387239e+01,  -2.21433107e+01,  -2.17686413e+01,          1.56724718e-01],
                          [ -5.30592244e+00,  -2.42752190e+01,   1.29734035e+00,          1.31985534e+00]])

        for a,b,c,expected in ref_data:
            result = special.hyp1f1(a,b,c)
            assert_(abs(expected - result)/expected < 1e-4)

    def test_hyp1f2(self):
        pass

    def test_hyp2f0(self):
        pass

    def test_hyp2f1(self):
        # a collection of special cases taken from AMS 55
        values = [[0.5, 1, 1.5, 0.2**2, 0.5/0.2*log((1+0.2)/(1-0.2))],
                  [0.5, 1, 1.5, -0.2**2, 1./0.2*arctan(0.2)],
                  [1, 1, 2, 0.2, -1/0.2*log(1-0.2)],
                  [3, 3.5, 1.5, 0.2**2,
                      0.5/0.2/(-5)*((1+0.2)**(-5)-(1-0.2)**(-5))],
                  [-3, 3, 0.5, sin(0.2)**2, cos(2*3*0.2)],
                  [3, 4, 8, 1, special.gamma(8)*special.gamma(8-4-3)/special.gamma(8-3)/special.gamma(8-4)],
                  [3, 2, 3-2+1, -1, 1./2**3*sqrt(pi)*
                      special.gamma(1+3-2)/special.gamma(1+0.5*3-2)/special.gamma(0.5+0.5*3)],
                  [5, 2, 5-2+1, -1, 1./2**5*sqrt(pi)*
                      special.gamma(1+5-2)/special.gamma(1+0.5*5-2)/special.gamma(0.5+0.5*5)],
                  [4, 0.5+4, 1.5-2*4, -1./3, (8./9)**(-2*4)*special.gamma(4./3)*
                      special.gamma(1.5-2*4)/special.gamma(3./2)/special.gamma(4./3-2*4)],
                  # and some others
                  # ticket #424
                  [1.5, -0.5, 1.0, -10.0, 4.1300097765277476484],
                  # negative integer a or b, with c-a-b integer and x > 0.9
                  [-2,3,1,0.95,0.715],
                  [2,-3,1,0.95,-0.007],
                  [-6,3,1,0.95,0.0000810625],
                  [2,-5,1,0.95,-0.000029375],
                  # huge negative integers
                  (10, -900,  10.5, 0.99, 1.91853705796607664803709475658e-24),
                  (10, -900, -10.5, 0.99, 3.54279200040355710199058559155e-18),
                  ]
        for i, (a, b, c, x, v) in enumerate(values):
            cv = special.hyp2f1(a, b, c, x)
            assert_almost_equal(cv, v, 8, err_msg='test #%d' % i)

    def test_hyp3f0(self):
        pass

    def test_hyperu(self):
        val1 = special.hyperu(1,0.1,100)
        assert_almost_equal(val1,0.0098153,7)
        a,b = [0.3,0.6,1.2,-2.7],[1.5,3.2,-0.4,-3.2]
        a,b = asarray(a), asarray(b)
        z = 0.5
        hypu = special.hyperu(a,b,z)
        hprl = (pi/sin(pi*b))*(special.hyp1f1(a,b,z)/ \
                               (special.gamma(1+a-b)*special.gamma(b))- \
                               z**(1-b)*special.hyp1f1(1+a-b,2-b,z) \
                               /(special.gamma(a)*special.gamma(2-b)))
        assert_array_almost_equal(hypu,hprl,12)

class TestBessel(TestCase):
    def test_itj0y0(self):
        it0 = array(special.itj0y0(.2))
        assert_array_almost_equal(it0,array([0.19933433254006822, -0.34570883800412566]),8)

    def test_it2j0y0(self):
        it2 = array(special.it2j0y0(.2))
        assert_array_almost_equal(it2,array([0.0049937546274601858, -0.43423067011231614]),8)

    def test_negv_iv(self):
        assert_equal(special.iv(3,2), special.iv(-3,2))

    def test_j0(self):
        oz = special.j0(.1)
        ozr = special.jn(0,.1)
        assert_almost_equal(oz,ozr,8)

    def test_j1(self):
        o1 = special.j1(.1)
        o1r = special.jn(1,.1)
        assert_almost_equal(o1,o1r,8)

    def test_jn(self):
        jnnr = special.jn(1,.2)
        assert_almost_equal(jnnr,0.099500832639235995,8)

    def test_negv_jv(self):
        assert_almost_equal(special.jv(-3,2), -special.jv(3,2), 14)

    def test_jv(self):
        values = [[0, 0.1, 0.99750156206604002],
                  [2./3, 1e-8, 0.3239028506761532e-5],
                  [2./3, 1e-10, 0.1503423854873779e-6],
                  [3.1, 1e-10, 0.1711956265409013e-32],
                  [2./3, 4.0, -0.2325440850267039],
                 ]
        for i, (v, x, y) in enumerate(values):
            yc = special.jv(v, x)
            assert_almost_equal(yc, y, 8, err_msg='test #%d' % i)

    def test_negv_jve(self):
        assert_almost_equal(special.jve(-3,2), -special.jve(3,2), 14)

    def test_jve(self):
        jvexp = special.jve(1,.2)
        assert_almost_equal(jvexp,0.099500832639235995,8)
        jvexp1 = special.jve(1,.2+1j)
        z = .2+1j
        jvexpr = special.jv(1,z)*exp(-abs(z.imag))
        assert_almost_equal(jvexp1,jvexpr,8)

    def test_jn_zeros(self):
        jn0 = special.jn_zeros(0,5)
        jn1 = special.jn_zeros(1,5)
        assert_array_almost_equal(jn0,array([ 2.4048255577,
                                              5.5200781103,
                                              8.6537279129,
                                              11.7915344391,
                                              14.9309177086]),4)
        assert_array_almost_equal(jn1,array([ 3.83171,
                                              7.01559,
                                              10.17347,
                                              13.32369,
                                              16.47063]),4)

        jn102 = special.jn_zeros(102,5)
        assert_tol_equal(jn102, array([110.89174935992040343,
                                       117.83464175788308398,
                                       123.70194191713507279,
                                       129.02417238949092824,
                                       134.00114761868422559]), rtol=1e-13)

        jn301 = special.jn_zeros(301,5)
        assert_tol_equal(jn301, array([313.59097866698830153,
                                       323.21549776096288280,
                                       331.22338738656748796,
                                       338.39676338872084500,
                                       345.03284233056064157]), rtol=1e-13)

    def test_jn_zeros_slow(self):
        jn0 = special.jn_zeros(0, 300)
        assert_tol_equal(jn0[260-1], 816.02884495068867280, rtol=1e-13)
        assert_tol_equal(jn0[280-1], 878.86068707124422606, rtol=1e-13)
        assert_tol_equal(jn0[300-1], 941.69253065317954064, rtol=1e-13)

        jn10 = special.jn_zeros(10, 300)
        assert_tol_equal(jn10[260-1], 831.67668514305631151, rtol=1e-13)
        assert_tol_equal(jn10[280-1], 894.51275095371316931, rtol=1e-13)
        assert_tol_equal(jn10[300-1], 957.34826370866539775, rtol=1e-13)

        jn3010 = special.jn_zeros(3010,5)
        assert_tol_equal(jn3010, array([3036.86590780927,
                                        3057.06598526482,
                                        3073.66360690272,
                                        3088.37736494778,
                                        3101.86438139042]), rtol=1e-8)

    def test_jnjnp_zeros(self):
        jn = special.jn
        def jnp(n, x):
            return (jn(n-1,x) - jn(n+1,x))/2
        for nt in range(1, 30):
            z, n, m, t = special.jnjnp_zeros(nt)
            for zz, nn, tt in zip(z, n, t):
                if tt == 0:
                    assert_allclose(jn(nn, zz), 0, atol=1e-6)
                elif tt == 1:
                    assert_allclose(jnp(nn, zz), 0, atol=1e-6)
                else:
                    raise AssertionError("Invalid t return for nt=%d" % nt)

    def test_jnp_zeros(self):
        jnp = special.jnp_zeros(1,5)
        assert_array_almost_equal(jnp, array([  1.84118,
                                                5.33144,
                                                8.53632,
                                                11.70600,
                                                14.86359]),4)
        jnp = special.jnp_zeros(443,5)
        assert_tol_equal(special.jvp(443, jnp), 0, atol=1e-15)

    def test_jnyn_zeros(self):
        jnz = special.jnyn_zeros(1,5)
        assert_array_almost_equal(jnz,(array([  3.83171,
                                                7.01559,
                                                10.17347,
                                                13.32369,
                                                16.47063]),
                                       array([  1.84118,
                                                5.33144,
                                                8.53632,
                                                11.70600,
                                                14.86359]),
                                       array([  2.19714,
                                                5.42968,
                                                8.59601,
                                                11.74915,
                                                14.89744]),
                                       array([  3.68302,
                                                6.94150,
                                                10.12340,
                                                13.28576,
                                                16.44006])),5)

    def test_jvp(self):
        jvprim = special.jvp(2,2)
        jv0 = (special.jv(1,2)-special.jv(3,2))/2
        assert_almost_equal(jvprim,jv0,10)

    def test_k0(self):
        ozk = special.k0(.1)
        ozkr = special.kv(0,.1)
        assert_almost_equal(ozk,ozkr,8)

    def test_k0e(self):
        ozke = special.k0e(.1)
        ozker = special.kve(0,.1)
        assert_almost_equal(ozke,ozker,8)

    def test_k1(self):
        o1k = special.k1(.1)
        o1kr = special.kv(1,.1)
        assert_almost_equal(o1k,o1kr,8)

    def test_k1e(self):
        o1ke = special.k1e(.1)
        o1ker = special.kve(1,.1)
        assert_almost_equal(o1ke,o1ker,8)

    def test_jacobi(self):
        a = 5*rand() - 1
        b = 5*rand() - 1
        P0 = special.jacobi(0,a,b)
        P1 = special.jacobi(1,a,b)
        P2 = special.jacobi(2,a,b)
        P3 = special.jacobi(3,a,b)

        assert_array_almost_equal(P0.c,[1],13)
        assert_array_almost_equal(P1.c,array([a+b+2,a-b])/2.0,13)
        cp = [(a+b+3)*(a+b+4), 4*(a+b+3)*(a+2), 4*(a+1)*(a+2)]
        p2c = [cp[0],cp[1]-2*cp[0],cp[2]-cp[1]+cp[0]]
        assert_array_almost_equal(P2.c,array(p2c)/8.0,13)
        cp = [(a+b+4)*(a+b+5)*(a+b+6),6*(a+b+4)*(a+b+5)*(a+3),
              12*(a+b+4)*(a+2)*(a+3),8*(a+1)*(a+2)*(a+3)]
        p3c = [cp[0],cp[1]-3*cp[0],cp[2]-2*cp[1]+3*cp[0],cp[3]-cp[2]+cp[1]-cp[0]]
        assert_array_almost_equal(P3.c,array(p3c)/48.0,13)

    def test_kn(self):
        kn1 = special.kn(0,.2)
        assert_almost_equal(kn1,1.7527038555281462,8)

    def test_negv_kv(self):
        assert_equal(special.kv(3.0, 2.2), special.kv(-3.0, 2.2))

    def test_kv0(self):
        kv0 = special.kv(0,.2)
        assert_almost_equal(kv0, 1.7527038555281462, 10)

    def test_kv1(self):
        kv1 = special.kv(1,0.2)
        assert_almost_equal(kv1, 4.775972543220472, 10)

    def test_kv2(self):
        kv2 = special.kv(2,0.2)
        assert_almost_equal(kv2, 49.51242928773287, 10)


    def test_negv_kve(self):
        assert_equal(special.kve(3.0, 2.2), special.kve(-3.0, 2.2))

    def test_kve(self):
        kve1 = special.kve(0,.2)
        kv1 = special.kv(0,.2)*exp(.2)
        assert_almost_equal(kve1,kv1,8)
        z = .2+1j
        kve2 = special.kve(0,z)
        kv2 = special.kv(0,z)*exp(z)
        assert_almost_equal(kve2,kv2,8)

    def test_kvp_v0n1(self):
        z = 2.2
        assert_almost_equal(-special.kv(1,z), special.kvp(0,z, n=1), 10)

    def test_kvp_n1(self):
        v = 3.
        z = 2.2
        xc = -special.kv(v+1,z) + v/z*special.kv(v,z)
        x = special.kvp(v,z, n=1)
        assert_almost_equal(xc, x, 10)   #this function (kvp) is broken

    def test_kvp_n2(self):
        v = 3.
        z = 2.2
        xc = (z**2+v**2-v)/z**2 * special.kv(v,z) + special.kv(v+1,z)/z
        x = special.kvp(v, z, n=2)
        assert_almost_equal(xc, x, 10)

    def test_y0(self):
        oz = special.y0(.1)
        ozr = special.yn(0,.1)
        assert_almost_equal(oz,ozr,8)

    def test_y1(self):
        o1 = special.y1(.1)
        o1r = special.yn(1,.1)
        assert_almost_equal(o1,o1r,8)

    def test_y0_zeros(self):
        yo,ypo = special.y0_zeros(2)
        zo,zpo = special.y0_zeros(2,complex=1)
        all = r_[yo,zo]
        allval = r_[ypo,zpo]
        assert_array_almost_equal(abs(special.yv(0.0,all)),0.0,11)
        assert_array_almost_equal(abs(special.yv(1,all)-allval),0.0,11)


    def test_y1_zeros(self):
        y1 = special.y1_zeros(1)
        assert_array_almost_equal(y1,(array([2.19714]),array([0.52079])),5)

    def test_y1p_zeros(self):
        y1p = special.y1p_zeros(1,complex=1)
        assert_array_almost_equal(y1p,(array([ 0.5768+0.904j]), array([-0.7635+0.5892j])),3)

    def test_yn_zeros(self):
        an = special.yn_zeros(4,2)
        assert_array_almost_equal(an,array([ 5.64515,  9.36162]),5)
        an = special.yn_zeros(443,5)
        assert_tol_equal(an, [450.13573091578090314, 463.05692376675001542,
                              472.80651546418663566, 481.27353184725625838,
                              488.98055964441374646], rtol=1e-15)

    def test_ynp_zeros(self):
        ao = special.ynp_zeros(0,2)
        assert_array_almost_equal(ao,array([ 2.19714133, 5.42968104]),6)
        ao = special.ynp_zeros(43,5)
        assert_tol_equal(special.yvp(43, ao), 0, atol=1e-15)
        ao = special.ynp_zeros(443,5)
        assert_tol_equal(special.yvp(443, ao), 0, atol=1e-9)

    @dec.knownfailureif(True,
                        "cephes/yv is not eps accurate for large orders on "
                        "all platforms, and has nan/inf issues")
    def test_ynp_zeros_large_order(self):
        ao = special.ynp_zeros(443,5)
        assert_tol_equal(special.yvp(443, ao), 0, atol=1e-15)

    def test_yn(self):
        yn2n = special.yn(1,.2)
        assert_almost_equal(yn2n,-3.3238249881118471,8)

    def test_negv_yv(self):
        assert_almost_equal(special.yv(-3,2), -special.yv(3,2), 14)

    def test_yv(self):
        yv2 = special.yv(1,.2)
        assert_almost_equal(yv2,-3.3238249881118471,8)

    def test_negv_yve(self):
        assert_almost_equal(special.yve(-3,2), -special.yve(3,2), 14)

    def test_yve(self):
        yve2 = special.yve(1,.2)
        assert_almost_equal(yve2,-3.3238249881118471,8)
        yve2r = special.yv(1,.2+1j)*exp(-1)
        yve22 = special.yve(1,.2+1j)
        assert_almost_equal(yve22,yve2r,8)

    def test_yvp(self):
        yvpr = (special.yv(1,.2) - special.yv(3,.2))/2.0
        yvp1 = special.yvp(2,.2)
        assert_array_almost_equal(yvp1,yvpr,10)


    def _cephes_vs_amos_points(self):
        """Yield points at which to compare Cephes implementation to AMOS"""
        # check several points, including large-amplitude ones
        for v in [-120, -100.3, -20., -10., -1., -.5,
                  0., 1., 12.49, 120., 301]:
            for z in [-1300, -11, -10, -1, 1., 10., 200.5, 401., 600.5,
                      700.6, 1300, 10003]:
                yield v, z

        # check half-integers; these are problematic points at least
        # for cephes/iv
        for v in 0.5 + arange(-60, 60):
            yield v, 3.5

    def check_cephes_vs_amos(self, f1, f2, rtol=1e-11, atol=0, skip=None):
        for v, z in self._cephes_vs_amos_points():
            if skip is not None and skip(v, z):
                continue
            c1, c2, c3 = f1(v, z), f1(v,z+0j), f2(int(v), z)
            if np.isinf(c1):
                assert_(np.abs(c2) >= 1e300, (v, z))
            elif np.isnan(c1):
                assert_(c2.imag != 0, (v, z))
            else:
                assert_tol_equal(c1, c2, err_msg=(v, z), rtol=rtol, atol=atol)
                if v == int(v):
                    assert_tol_equal(c3, c2, err_msg=(v, z),
                                     rtol=rtol, atol=atol)

    def test_jv_cephes_vs_amos(self):
        self.check_cephes_vs_amos(special.jv, special.jn, rtol=1e-10, atol=1e-305)

    @dec.knownfailureif(True,
                        "cephes/yv is not eps accurate for large orders on "
                        "all platforms, and has nan/inf issues")
    def test_yv_cephes_vs_amos(self):
        self.check_cephes_vs_amos(special.yv, special.yn, rtol=1e-11, atol=1e-305)

    def test_yv_cephes_vs_amos_only_small_orders(self):
        skipper = lambda v, z: (abs(v) > 50)
        self.check_cephes_vs_amos(special.yv, special.yn, rtol=1e-11, atol=1e-305, skip=skipper)

    def test_iv_cephes_vs_amos(self):
        olderr = np.seterr(all='ignore')
        try:
            self.check_cephes_vs_amos(special.iv, special.iv, rtol=5e-9, atol=1e-305)
        finally:
            np.seterr(**olderr)

    @dec.slow
    def test_iv_cephes_vs_amos_mass_test(self):
        N = 1000000
        np.random.seed(1)
        v = np.random.pareto(0.5, N) * (-1)**np.random.randint(2, size=N)
        x = np.random.pareto(0.2, N) * (-1)**np.random.randint(2, size=N)

        imsk = (np.random.randint(8, size=N) == 0)
        v[imsk] = v.astype(int)

        c1 = special.iv(v, x)
        c2 = special.iv(v, x+0j)

        # deal with differences in the inf cutoffs
        c1[abs(c1) > 1e300] = np.inf
        c2[abs(c2) > 1e300] = np.inf

        dc = abs(c1/c2 - 1)
        dc[np.isnan(dc)] = 0

        k = np.argmax(dc)

        # Most error apparently comes from AMOS and not our implementation;
        # there are some problems near integer orders there
        assert_(dc[k] < 2e-7, (v[k], x[k], special.iv(v[k], x[k]), special.iv(v[k], x[k]+0j)))

    def test_kv_cephes_vs_amos(self):
        #self.check_cephes_vs_amos(kv, kn, rtol=1e-9, atol=1e-305)
        self.check_cephes_vs_amos(special.kv, special.kv, rtol=1e-9, atol=1e-305)

    def test_ticket_623(self):
        assert_tol_equal(special.jv(3, 4), 0.43017147387562193)
        assert_tol_equal(special.jv(301, 1300), 0.0183487151115275)
        assert_tol_equal(special.jv(301, 1296.0682), -0.0224174325312048)

    def test_ticket_853(self):
        """Negative-order Bessels"""
        # cephes
        assert_tol_equal(special.jv(-1,   1   ), -0.4400505857449335)
        assert_tol_equal(special.jv(-2,   1   ), 0.1149034849319005)
        assert_tol_equal(special.yv(-1,   1   ), 0.7812128213002887)
        assert_tol_equal(special.yv(-2,   1   ), -1.650682606816255)
        assert_tol_equal(special.iv(-1,   1   ), 0.5651591039924851)
        assert_tol_equal(special.iv(-2,   1   ), 0.1357476697670383)
        assert_tol_equal(special.kv(-1,   1   ), 0.6019072301972347)
        assert_tol_equal(special.kv(-2,   1   ), 1.624838898635178)
        assert_tol_equal(special.jv(-0.5, 1   ), 0.43109886801837607952)
        assert_tol_equal(special.yv(-0.5, 1   ), 0.6713967071418031)
        assert_tol_equal(special.iv(-0.5, 1   ), 1.231200214592967)
        assert_tol_equal(special.kv(-0.5, 1   ), 0.4610685044478945)
        # amos
        assert_tol_equal(special.jv(-1,   1+0j), -0.4400505857449335)
        assert_tol_equal(special.jv(-2,   1+0j), 0.1149034849319005)
        assert_tol_equal(special.yv(-1,   1+0j), 0.7812128213002887)
        assert_tol_equal(special.yv(-2,   1+0j), -1.650682606816255)

        assert_tol_equal(special.iv(-1,   1+0j), 0.5651591039924851)
        assert_tol_equal(special.iv(-2,   1+0j), 0.1357476697670383)
        assert_tol_equal(special.kv(-1,   1+0j), 0.6019072301972347)
        assert_tol_equal(special.kv(-2,   1+0j), 1.624838898635178)

        assert_tol_equal(special.jv(-0.5, 1+0j), 0.43109886801837607952)
        assert_tol_equal(special.jv(-0.5, 1+1j), 0.2628946385649065-0.827050182040562j)
        assert_tol_equal(special.yv(-0.5, 1+0j), 0.6713967071418031)
        assert_tol_equal(special.yv(-0.5, 1+1j), 0.967901282890131+0.0602046062142816j)

        assert_tol_equal(special.iv(-0.5, 1+0j), 1.231200214592967)
        assert_tol_equal(special.iv(-0.5, 1+1j), 0.77070737376928+0.39891821043561j)
        assert_tol_equal(special.kv(-0.5, 1+0j), 0.4610685044478945)
        assert_tol_equal(special.kv(-0.5, 1+1j), 0.06868578341999-0.38157825981268j)

        assert_tol_equal(special.jve(-0.5,1+0.3j), special.jv(-0.5, 1+0.3j)*exp(-0.3))
        assert_tol_equal(special.yve(-0.5,1+0.3j), special.yv(-0.5, 1+0.3j)*exp(-0.3))
        assert_tol_equal(special.ive(-0.5,0.3+1j), special.iv(-0.5, 0.3+1j)*exp(-0.3))
        assert_tol_equal(special.kve(-0.5,0.3+1j), special.kv(-0.5, 0.3+1j)*exp(0.3+1j))

        assert_tol_equal(special.hankel1(-0.5, 1+1j), special.jv(-0.5, 1+1j) + 1j*special.yv(-0.5,1+1j))
        assert_tol_equal(special.hankel2(-0.5, 1+1j), special.jv(-0.5, 1+1j) - 1j*special.yv(-0.5,1+1j))

    def test_ticket_854(self):
        """Real-valued Bessel domains"""
        assert_(isnan(special.jv(0.5, -1)))
        assert_(isnan(special.iv(0.5, -1)))
        assert_(isnan(special.yv(0.5, -1)))
        assert_(isnan(special.yv(1, -1)))
        assert_(isnan(special.kv(0.5, -1)))
        assert_(isnan(special.kv(1, -1)))
        assert_(isnan(special.jve(0.5, -1)))
        assert_(isnan(special.ive(0.5, -1)))
        assert_(isnan(special.yve(0.5, -1)))
        assert_(isnan(special.yve(1, -1)))
        assert_(isnan(special.kve(0.5, -1)))
        assert_(isnan(special.kve(1, -1)))
        assert_(isnan(special.airye(-1)[0:2]).all(), special.airye(-1))
        assert_(not isnan(special.airye(-1)[2:4]).any(), special.airye(-1))

    def test_ticket_503(self):
        """Real-valued Bessel I overflow"""
        assert_tol_equal(special.iv(1, 700), 1.528500390233901e302)
        assert_tol_equal(special.iv(1000, 1120), 1.301564549405821e301)

    def test_iv_hyperg_poles(self):
        assert_tol_equal(special.iv(-0.5, 1), 1.231200214592967)

    def iv_series(self, v, z, n=200):
        k = arange(0, n).astype(float_)
        r = (v+2*k)*log(.5*z) - special.gammaln(k+1) - special.gammaln(v+k+1)
        r[isnan(r)] = inf
        r = exp(r)
        err = abs(r).max() * finfo(float_).eps * n + abs(r[-1])*10
        return r.sum(), err

    def test_i0_series(self):
        for z in [1., 10., 200.5]:
            value, err = self.iv_series(0, z)
            assert_tol_equal(special.i0(z), value, atol=err, err_msg=z)

    def test_i1_series(self):
        for z in [1., 10., 200.5]:
            value, err = self.iv_series(1, z)
            assert_tol_equal(special.i1(z), value, atol=err, err_msg=z)

    def test_iv_series(self):
        for v in [-20., -10., -1., 0., 1., 12.49, 120.]:
            for z in [1., 10., 200.5, -1+2j]:
                value, err = self.iv_series(v, z)
                assert_tol_equal(special.iv(v, z), value, atol=err, err_msg=(v, z))

    def test_i0(self):
        values = [[0.0, 1.0],
                  [1e-10, 1.0],
                  [0.1, 0.9071009258],
                  [0.5, 0.6450352706],
                  [1.0, 0.4657596077],
                  [2.5, 0.2700464416],
                  [5.0, 0.1835408126],
                  [20.0, 0.0897803119],
                 ]
        for i, (x, v) in enumerate(values):
            cv = special.i0(x) * exp(-x)
            assert_almost_equal(cv, v, 8, err_msg='test #%d' % i)

    def test_i0e(self):
        oize = special.i0e(.1)
        oizer = special.ive(0,.1)
        assert_almost_equal(oize,oizer,8)

    def test_i1(self):
        values = [[0.0, 0.0],
                  [1e-10, 0.4999999999500000e-10],
                  [0.1, 0.0452984468],
                  [0.5, 0.1564208032],
                  [1.0, 0.2079104154],
                  [5.0, 0.1639722669],
                  [20.0, 0.0875062222],
                 ]
        for i, (x, v) in enumerate(values):
            cv = special.i1(x) * exp(-x)
            assert_almost_equal(cv, v, 8, err_msg='test #%d' % i)

    def test_i1e(self):
        oi1e = special.i1e(.1)
        oi1er = special.ive(1,.1)
        assert_almost_equal(oi1e,oi1er,8)

    def test_iti0k0(self):
        iti0 = array(special.iti0k0(5))
        assert_array_almost_equal(iti0,array([31.848667776169801, 1.5673873907283657]),5)

    def test_it2i0k0(self):
        it2k = special.it2i0k0(.1)
        assert_array_almost_equal(it2k,array([0.0012503906973464409, 3.3309450354686687]),6)

    def test_iv(self):
        iv1 = special.iv(0,.1)*exp(-.1)
        assert_almost_equal(iv1,0.90710092578230106,10)

    def test_negv_ive(self):
        assert_equal(special.ive(3,2), special.ive(-3,2))

    def test_ive(self):
        ive1 = special.ive(0,.1)
        iv1 = special.iv(0,.1)*exp(-.1)
        assert_almost_equal(ive1,iv1,10)

    def test_ivp0(self):
        assert_almost_equal(special.iv(1,2), special.ivp(0,2), 10)

    def test_ivp(self):
        y=(special.iv(0,2) + special.iv(2,2))/2
        x = special.ivp(1,2)
        assert_almost_equal(x,y,10)


class TestLaguerre(TestCase):
    def test_laguerre(self):
        lag0 = special.laguerre(0)
        lag1 = special.laguerre(1)
        lag2 = special.laguerre(2)
        lag3 = special.laguerre(3)
        lag4 = special.laguerre(4)
        lag5 = special.laguerre(5)
        assert_array_almost_equal(lag0.c,[1],13)
        assert_array_almost_equal(lag1.c,[-1,1],13)
        assert_array_almost_equal(lag2.c,array([1,-4,2])/2.0,13)
        assert_array_almost_equal(lag3.c,array([-1,9,-18,6])/6.0,13)
        assert_array_almost_equal(lag4.c,array([1,-16,72,-96,24])/24.0,13)
        assert_array_almost_equal(lag5.c,array([-1,25,-200,600,-600,120])/120.0,13)

    def test_genlaguerre(self):
        k = 5*rand()-0.9
        lag0 = special.genlaguerre(0,k)
        lag1 = special.genlaguerre(1,k)
        lag2 = special.genlaguerre(2,k)
        lag3 = special.genlaguerre(3,k)
        assert_equal(lag0.c,[1])
        assert_equal(lag1.c,[-1,k+1])
        assert_almost_equal(lag2.c,array([1,-2*(k+2),(k+1.)*(k+2.)])/2.0)
        assert_almost_equal(lag3.c,array([-1,3*(k+3),-3*(k+2)*(k+3),(k+1)*(k+2)*(k+3)])/6.0)


# Base polynomials come from Abrahmowitz and Stegan
class TestLegendre(TestCase):
    def test_legendre(self):
        leg0 = special.legendre(0)
        leg1 = special.legendre(1)
        leg2 = special.legendre(2)
        leg3 = special.legendre(3)
        leg4 = special.legendre(4)
        leg5 = special.legendre(5)
        assert_equal(leg0.c,[1])
        assert_equal(leg1.c,[1,0])
        assert_equal(leg2.c,array([3,0,-1])/2.0)
        assert_almost_equal(leg3.c,array([5,0,-3,0])/2.0)
        assert_almost_equal(leg4.c,array([35,0,-30,0,3])/8.0)
        assert_almost_equal(leg5.c,array([63,0,-70,0,15,0])/8.0)


class TestLambda(TestCase):
    def test_lmbda(self):
        lam = special.lmbda(1,.1)
        lamr = (array([special.jn(0,.1), 2*special.jn(1,.1)/.1]),
                array([special.jvp(0,.1), -2*special.jv(1,.1)/.01 + 2*special.jvp(1,.1)/.1]))
        assert_array_almost_equal(lam,lamr,8)

class TestLog1p(TestCase):
    def test_log1p(self):
        l1p = (special.log1p(10), special.log1p(11), special.log1p(12))
        l1prl = (log(11), log(12), log(13))
        assert_array_almost_equal(l1p,l1prl,8)

    def test_log1pmore(self):
        l1pm = (special.log1p(1), special.log1p(1.1), special.log1p(1.2))
        l1pmrl = (log(2),log(2.1),log(2.2))
        assert_array_almost_equal(l1pm,l1pmrl,8)

class TestLegendreFunctions(TestCase):
    def test_lpmn(self):
        lp = special.lpmn(0,2,.5)
        assert_array_almost_equal(lp,(array([       [ 1.00000 ,
                                                      0.50000,
                                                      -0.12500]]),
                                      array([       [ 0.00000 ,
                                                      1.00000 ,
                                                      1.50000]])),4)

    def test_lpn(self):
        lpnf = special.lpn(2,.5)
        assert_array_almost_equal(lpnf,(array(      [ 1.00000 ,
                                                        0.50000,
                                                        -0.12500]),
                                      array(        [ 0.00000 ,
                                                      1.00000 ,
                                                      1.50000])),4)

    def test_lpmv(self):
        lp = special.lpmv(0,2,.5)
        assert_almost_equal(lp,-0.125,7)
        lp = special.lpmv(0,40,.001)
        assert_almost_equal(lp,0.1252678976534484,7)

        # XXX: this is outside the domain of the current implementation,
        #      so ensure it returns a NaN rather than a wrong answer.
        olderr = np.seterr(all='ignore')
        try:
            lp = special.lpmv(-1,-1,.001)
        finally:
            np.seterr(**olderr)
        assert_(lp != 0 or np.isnan(lp))

    def test_lqmn(self):
        lqmnf = special.lqmn(0,2,.5)
        lqmnf = special.lqmn(0,2,.5)
        lqf = special.lqn(2,.5)
        assert_array_almost_equal(lqmnf[0][0],lqf[0],4)
        assert_array_almost_equal(lqmnf[1][0],lqf[1],4)

    def test_lqmn_shape(self):
        a, b = special.lqmn(4, 4, 1.1)
        assert_equal(a.shape, (5, 5))
        assert_equal(b.shape, (5, 5))

        a, b = special.lqmn(4, 0, 1.1)
        assert_equal(a.shape, (5, 1))
        assert_equal(b.shape, (5, 1))

    def test_lqn(self):
        lqf = special.lqn(2,.5)
        assert_array_almost_equal(lqf,(array([ 0.5493, -0.7253, -0.8187]),
                                       array([ 1.3333,  1.216 , -0.8427])),4)

class TestMathieu(TestCase):

    def test_mathieu_a(self):
        pass

    def test_mathieu_even_coef(self):
        mc =  special.mathieu_even_coef(2,5)
        #Q not defined broken and cannot figure out proper reporting order

    def test_mathieu_odd_coef(self):
        pass
            #same problem as above

class TestFresnelIntegral(TestCase):

    def test_modfresnelp(self):
        pass

    def test_modfresnelm(self):
        pass

class TestOblCvSeq(TestCase):
    def test_obl_cv_seq(self):
        obl = special.obl_cv_seq(0,3,1)
        assert_array_almost_equal(obl,array([ -0.348602,
                                              1.393206,
                                              5.486800,
                                              11.492120]),5)

class TestParabolicCylinder(TestCase):
    def test_pbdn_seq(self):
        pb = special.pbdn_seq(1,.1)
        assert_array_almost_equal(pb,(array([ 0.9975,
                                              0.0998]),
                                      array([-0.0499,
                                             0.9925])),4)

    def test_pbdv(self):
        pbv = special.pbdv(1,.2)
        derrl = 1/2*(.2)*special.pbdv(1,.2)[0] - special.pbdv(0,.2)[0]

    def test_pbdv_seq(self):
        pbn = special.pbdn_seq(1,.1)
        pbv = special.pbdv_seq(1,.1)
        assert_array_almost_equal(pbv,(real(pbn[0]),real(pbn[1])),4)

    def test_pbdv_points(self):
        # simple case
        eta = np.linspace(-10, 10, 5)
        z = 2**(eta/2)*np.sqrt(np.pi)/special.gamma(.5-.5*eta)
        assert_tol_equal(special.pbdv(eta, 0.)[0], z, rtol=1e-14, atol=1e-14)

        # some points
        assert_tol_equal(special.pbdv(10.34, 20.44)[0], 1.3731383034455e-32, rtol=1e-12)
        assert_tol_equal(special.pbdv(-9.53, 3.44)[0], 3.166735001119246e-8, rtol=1e-12)

    def test_pbdv_gradient(self):
        x = np.linspace(-4, 4, 8)[:,None]
        eta = np.linspace(-10, 10, 5)[None,:]

        p = special.pbdv(eta, x)
        eps = 1e-7 + 1e-7*abs(x)
        dp = (special.pbdv(eta, x + eps)[0] - special.pbdv(eta, x - eps)[0]) / eps / 2.
        assert_tol_equal(p[1], dp, rtol=1e-6, atol=1e-6)

    def test_pbvv_gradient(self):
        x = np.linspace(-4, 4, 8)[:,None]
        eta = np.linspace(-10, 10, 5)[None,:]

        p = special.pbvv(eta, x)
        eps = 1e-7 + 1e-7*abs(x)
        dp = (special.pbvv(eta, x + eps)[0] - special.pbvv(eta, x - eps)[0]) / eps / 2.
        assert_tol_equal(p[1], dp, rtol=1e-6, atol=1e-6)


class TestPolygamma(TestCase):
    # from Table 6.2 (pg. 271) of A&S
    def test_polygamma(self):
        poly2 = special.polygamma(2,1)
        poly3 = special.polygamma(3,1)
        assert_almost_equal(poly2,-2.4041138063,10)
        assert_almost_equal(poly3,6.4939394023,10)

class TestProCvSeq(TestCase):
    def test_pro_cv_seq(self):
        prol = special.pro_cv_seq(0,3,1)
        assert_array_almost_equal(prol,array([  0.319000,
                                               2.593084,
                                               6.533471,
                                               12.514462]),5)

class TestPsi(TestCase):
    def test_psi(self):
        ps = special.psi(1)
        assert_almost_equal(ps,-0.57721566490153287,8)

class TestRadian(TestCase):
    def test_radian(self):
        rad = special.radian(90,0,0)
        assert_almost_equal(rad,pi/2.0,5)

    def test_radianmore(self):
        rad1 = special.radian(90,1,60)
        assert_almost_equal(rad1,pi/2+0.0005816135199345904,5)

class TestRiccati(TestCase):
    def test_riccati_jn(self):
        jnrl = (special.sph_jn(1,.2)[0]*.2,special.sph_jn(1,.2)[0]+special.sph_jn(1,.2)[1]*.2)
        ricjn = special.riccati_jn(1,.2)
        assert_array_almost_equal(ricjn,jnrl,8)

    def test_riccati_yn(self):
        ynrl = (special.sph_yn(1,.2)[0]*.2,special.sph_yn(1,.2)[0]+special.sph_yn(1,.2)[1]*.2)
        ricyn = special.riccati_yn(1,.2)
        assert_array_almost_equal(ricyn,ynrl,8)

class TestRound(TestCase):
    def test_round(self):
        rnd = map(int,(special.round(10.1),special.round(10.4),special.round(10.5),special.round(10.6)))

        # Note: According to the documentation, scipy.special.round is
        # supposed to round to the nearest even number if the fractional
        # part is exactly 0.5. On some platforms, this does not appear
        # to work and thus this test may fail. However, this unit test is
        # correctly written.
        rndrl = (10,10,10,11)
        assert_array_equal(rnd,rndrl)


def test_sph_harm():
    # Tests derived from tables in
    # http://en.wikipedia.org/wiki/Table_of_spherical_harmonics
    sh = special.sph_harm
    pi = np.pi
    exp = np.exp
    sqrt = np.sqrt
    sin = np.sin
    cos = np.cos
    yield (assert_array_almost_equal, sh(0,0,0,0),
           0.5/sqrt(pi))
    yield (assert_array_almost_equal, sh(-2,2,0.,pi/4),
           0.25*sqrt(15./(2.*pi))*
           (sin(pi/4))**2.)
    yield (assert_array_almost_equal, sh(-2,2,0.,pi/2),
           0.25*sqrt(15./(2.*pi)))
    yield (assert_array_almost_equal, sh(2,2,pi,pi/2),
           0.25*sqrt(15/(2.*pi))*
           exp(0+2.*pi*1j)*sin(pi/2.)**2.)
    yield (assert_array_almost_equal, sh(2,4,pi/4.,pi/3.),
           (3./8.)*sqrt(5./(2.*pi))*
           exp(0+2.*pi/4.*1j)*
           sin(pi/3.)**2.*
           (7.*cos(pi/3.)**2.-1))
    yield (assert_array_almost_equal, sh(4,4,pi/8.,pi/6.),
           (3./16.)*sqrt(35./(2.*pi))*
           exp(0+4.*pi/8.*1j)*sin(pi/6.)**4.)


class TestSpherical(TestCase):
    def test_sph_harm(self):
        # see test_sph_harm function
        pass

    def test_sph_in(self):
        i1n = special.sph_in(1,.2)
        inp0 = (i1n[0][1])
        inp1 = (i1n[0][0] - 2.0/0.2 * i1n[0][1])
        assert_array_almost_equal(i1n[0],array([1.0066800127054699381,
                                                0.066933714568029540839]),12)
        assert_array_almost_equal(i1n[1],[inp0,inp1],12)

    def test_sph_inkn(self):
        spikn = r_[special.sph_in(1,.2) + special.sph_kn(1,.2)]
        inkn = r_[special.sph_inkn(1,.2)]
        assert_array_almost_equal(inkn,spikn,10)

    def test_sph_jn(self):
        s1 = special.sph_jn(2,.2)
        s10 = -s1[0][1]
        s11 = s1[0][0]-2.0/0.2*s1[0][1]
        s12 = s1[0][1]-3.0/0.2*s1[0][2]
        assert_array_almost_equal(s1[0],[0.99334665397530607731,
                                      0.066400380670322230863,
                                      0.0026590560795273856680],12)
        assert_array_almost_equal(s1[1],[s10,s11,s12],12)

    def test_sph_jnyn(self):
        jnyn = r_[special.sph_jn(1,.2) + special.sph_yn(1,.2)]  # tuple addition
        jnyn1 = r_[special.sph_jnyn(1,.2)]
        assert_array_almost_equal(jnyn1,jnyn,9)

    def test_sph_kn(self):
        kn = special.sph_kn(2,.2)
        kn0 = -kn[0][1]
        kn1 = -kn[0][0]-2.0/0.2*kn[0][1]
        kn2 = -kn[0][1]-3.0/0.2*kn[0][2]
        assert_array_almost_equal(kn[0],[6.4302962978445670140,
                                         38.581777787067402086,
                                         585.15696310385559829],12)
        assert_array_almost_equal(kn[1],[kn0,kn1,kn2],9)

    def test_sph_yn(self):
        sy1 = special.sph_yn(2,.2)[0][2]
        sy2 = special.sph_yn(0,.2)[0][0]
        sphpy = (special.sph_yn(1,.2)[0][0]-2*special.sph_yn(2,.2)[0][2])/3 #correct derivative value
        assert_almost_equal(sy1,-377.52483,5)#previous values in the system
        assert_almost_equal(sy2,-4.9003329,5)
        sy3 = special.sph_yn(1,.2)[1][1]
        assert_almost_equal(sy3,sphpy,4) #compare correct derivative val. (correct =-system val).

class TestStruve(object):
    def _series(self, v, z, n=100):
        """Compute Struve function & error estimate from its power series."""
        k = arange(0, n)
        r = (-1)**k * (.5*z)**(2*k+v+1)/special.gamma(k+1.5)/special.gamma(k+v+1.5)
        err = abs(r).max() * finfo(float_).eps * n
        return r.sum(), err

    def test_vs_series(self):
        """Check Struve function versus its power series"""
        for v in [-20, -10, -7.99, -3.4, -1, 0, 1, 3.4, 12.49, 16]:
            for z in [1, 10, 19, 21, 30]:
                value, err = self._series(v, z)
                assert_tol_equal(special.struve(v, z), value, rtol=0, atol=err), (v, z)

    def test_some_values(self):
        assert_tol_equal(special.struve(-7.99, 21), 0.0467547614113, rtol=1e-7)
        assert_tol_equal(special.struve(-8.01, 21), 0.0398716951023, rtol=1e-8)
        assert_tol_equal(special.struve(-3.0, 200), 0.0142134427432, rtol=1e-12)
        assert_tol_equal(special.struve(-8.0, -41), 0.0192469727846, rtol=1e-11)
        assert_equal(special.struve(-12, -41), -special.struve(-12, 41))
        assert_equal(special.struve(+12, -41), -special.struve(+12, 41))
        assert_equal(special.struve(-11, -41), +special.struve(-11, 41))
        assert_equal(special.struve(+11, -41), +special.struve(+11, 41))

        assert_(isnan(special.struve(-7.1, -1)))
        assert_(isnan(special.struve(-10.1, -1)))

    def test_regression_679(self):
        """Regression test for #679"""
        assert_tol_equal(special.struve(-1.0, 20 - 1e-8), special.struve(-1.0, 20 + 1e-8))
        assert_tol_equal(special.struve(-2.0, 20 - 1e-8), special.struve(-2.0, 20 + 1e-8))
        assert_tol_equal(special.struve(-4.3, 20 - 1e-8), special.struve(-4.3, 20 + 1e-8))

def test_chi2_smalldf():
    assert_almost_equal(special.chdtr(0.6,3), 0.957890536704110)

def test_chi2c_smalldf():
    assert_almost_equal(special.chdtrc(0.6,3), 1-0.957890536704110)

def test_chi2_inv_smalldf():
    assert_almost_equal(special.chdtri(0.6,1-0.957890536704110), 3)

def test_agm_simple():
    assert_allclose(special.agm(24, 6), 13.4581714817)
    assert_allclose(special.agm(1e30, 1), 2.2292230559453832047768593e28)

if __name__ == "__main__":
    run_module_suite()<|MERGE_RESOLUTION|>--- conflicted
+++ resolved
@@ -28,12 +28,8 @@
         assert_array_almost_equal, assert_approx_equal, assert_, \
         rand, dec, TestCase, run_module_suite, assert_allclose
 from scipy import special
-<<<<<<< HEAD
-import scipy.special._cephes as cephes
-from scipy.special import _faddeeva
-=======
 import scipy.special._ufuncs as cephes
->>>>>>> 8923ef1d
+from scipy.special import _ufuncs_cxx
 from scipy.special import ellipk
 
 from scipy.special._testutils import assert_tol_equal, with_special_errors, \
@@ -500,7 +496,7 @@
             complex(0.8746342859608052666092782112565360755791467973338452,
 		    0.),
         ]
-        assert_func_equal(_faddeeva.wofz, w, z, rtol=1e-13)
+        assert_func_equal(_ufuncs_cxx.wofz, w, z, rtol=1e-13)
 
 class TestAiry(TestCase):
     def test_airy(self):
