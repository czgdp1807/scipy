# Copyright 2002 Gary Strangman.  All rights reserved
# Copyright 2002-2016 The SciPy Developers
#
# The original code from Gary Strangman was heavily adapted for
# use in SciPy by Travis Oliphant.  The original code came with the
# following disclaimer:
#
# This software is provided "as-is".  There are no expressed or implied
# warranties of any kind, including, but not limited to, the warranties
# of merchantability and fitness for a given application.  In no event
# shall Gary Strangman be liable for any direct, indirect, incidental,
# special, exemplary or consequential damages (including, but not limited
# to, loss of use, data or profits, or business interruption) however
# caused and on any theory of liability, whether in contract, strict
# liability or tort (including negligence or otherwise) arising in any way
# out of the use of this software, even if advised of the possibility of
# such damage.

"""
A collection of basic statistical functions for Python.  The function
names appear below.

 Some scalar functions defined here are also available in the scipy.special
 package where they work on arbitrary sized arrays.

Disclaimers:  The function list is obviously incomplete and, worse, the
functions are not optimized.  All functions have been tested (some more
so than others), but they are far from bulletproof.  Thus, as with any
free software, no warranty or guarantee is expressed or implied. :-)  A
few extra functions that don't appear in the list below can be found by
interested treasure-hunters.  These functions don't necessarily have
both list and array versions but were deemed useful.

Central Tendency
----------------
.. autosummary::
   :toctree: generated/

    gmean
    hmean
    mode

Moments
-------
.. autosummary::
   :toctree: generated/

    moment
    variation
    skew
    kurtosis
    normaltest

Altered Versions
----------------
.. autosummary::
   :toctree: generated/

    tmean
    tvar
    tstd
    tsem
    describe

Frequency Stats
---------------
.. autosummary::
   :toctree: generated/

    itemfreq
    scoreatpercentile
    percentileofscore
    cumfreq
    relfreq

Variability
-----------
.. autosummary::
   :toctree: generated/

    obrientransform
    sem
    zmap
    zscore
    gstd
    iqr
    median_abs_deviation

Trimming Functions
------------------
.. autosummary::
   :toctree: generated/

   trimboth
   trim1

Correlation Functions
---------------------
.. autosummary::
   :toctree: generated/

   pearsonr
   fisher_exact
   barnard_exact
   spearmanr
   pointbiserialr
   kendalltau
   weightedtau
   somersd
   linregress
   theilslopes
   multiscale_graphcorr

Inferential Stats
-----------------
.. autosummary::
   :toctree: generated/

   ttest_1samp
   ttest_ind
   ttest_ind_from_stats
   ttest_rel
   chisquare
   power_divergence
   kstest
   ks_1samp
   ks_2samp
   cramervonmises
   cramervonmises_2samp
   epps_singleton_2samp
   mannwhitneyu
   ranksums
   wilcoxon
   kruskal
   friedmanchisquare
   brunnermunzel
   combine_pvalues
   page_trend_test

Statistical Distances
---------------------
.. autosummary::
   :toctree: generated/

   wasserstein_distance
   energy_distance

ANOVA Functions
---------------
.. autosummary::
   :toctree: generated/

   f_oneway
   alexandergovern

Support Functions
-----------------
.. autosummary::
   :toctree: generated/

   rankdata
   rvs_ratio_uniforms

References
----------
.. [CRCProbStat2000] Zwillinger, D. and Kokoska, S. (2000). CRC Standard
   Probability and Statistics Tables and Formulae. Chapman & Hall: New
   York. 2000.

"""

import warnings
import math
from math import gcd
from collections import namedtuple
from itertools import permutations

import numpy as np
from numpy import array, asarray, ma

from scipy.spatial.distance import cdist
from scipy.ndimage import measurements
from scipy._lib._util import (_lazywhere, check_random_state, MapWrapper,
                              rng_integers, float_factorial)
import scipy.special as special
from scipy import linalg
from . import distributions
from . import mstats_basic
from ._stats_mstats_common import (_find_repeats, linregress, theilslopes,
                                   siegelslopes)
from ._stats import (_kendall_dis, _toint64, _weightedrankedtau,
                     _local_correlations)
from ._rvs_sampling import rvs_ratio_uniforms
from ._page_trend_test import page_trend_test
from dataclasses import make_dataclass
from ._hypotests import (epps_singleton_2samp, somersd, cramervonmises,
<<<<<<< HEAD
                         cramervonmises_2samp, _vectorize_hypotest_factory)
=======
                         cramervonmises_2samp, barnard_exact)
>>>>>>> 8726518b


__all__ = ['find_repeats', 'gmean', 'hmean', 'mode', 'tmean', 'tvar',
           'tmin', 'tmax', 'tstd', 'tsem', 'moment', 'variation',
           'skew', 'kurtosis', 'describe', 'skewtest', 'kurtosistest',
           'normaltest', 'jarque_bera', 'itemfreq',
           'scoreatpercentile', 'percentileofscore',
           'cumfreq', 'relfreq', 'obrientransform',
           'sem', 'zmap', 'zscore', 'iqr', 'gstd', 'median_absolute_deviation',
           'median_abs_deviation',
           'sigmaclip', 'trimboth', 'trim1', 'trim_mean',
           'f_oneway', 'F_onewayConstantInputWarning',
           'F_onewayBadInputSizesWarning',
           'PearsonRConstantInputWarning', 'PearsonRNearConstantInputWarning',
           'pearsonr', 'fisher_exact', 'barnard_exact',
           'SpearmanRConstantInputWarning', 'spearmanr', 'pointbiserialr',
           'kendalltau', 'weightedtau', 'multiscale_graphcorr',
           'linregress', 'siegelslopes', 'theilslopes', 'ttest_1samp',
           'ttest_ind', 'ttest_ind_from_stats', 'ttest_rel',
           'kstest', 'ks_1samp', 'ks_2samp',
           'chisquare', 'power_divergence', 'mannwhitneyu',
           'tiecorrect', 'ranksums', 'kruskal', 'friedmanchisquare',
           'rankdata', 'rvs_ratio_uniforms',
           'combine_pvalues', 'wasserstein_distance', 'energy_distance',
           'brunnermunzel', 'epps_singleton_2samp', 'cramervonmises',
           'cramervonmises_2samp', 'alexandergovern', 'page_trend_test',
           'somersd']


def _contains_nan(a, nan_policy='propagate'):
    policies = ['propagate', 'raise', 'omit']
    if nan_policy not in policies:
        raise ValueError("nan_policy must be one of {%s}" %
                         ', '.join("'%s'" % s for s in policies))
    try:
        # Calling np.sum to avoid creating a huge array into memory
        # e.g. np.isnan(a).any()
        with np.errstate(invalid='ignore'):
            contains_nan = np.isnan(np.sum(a))
    except TypeError:
        # This can happen when attempting to sum things which are not
        # numbers (e.g. as in the function `mode`). Try an alternative method:
        try:
            contains_nan = np.nan in set(a.ravel())
        except TypeError:
            # Don't know what to do. Fall back to omitting nan values and
            # issue a warning.
            contains_nan = False
            nan_policy = 'omit'
            warnings.warn("The input array could not be properly checked for nan "
                          "values. nan values will be ignored.", RuntimeWarning)

    if contains_nan and nan_policy == 'raise':
        raise ValueError("The input contains nan values")

    return contains_nan, nan_policy


def _chk_asarray(a, axis):
    if axis is None:
        a = np.ravel(a)
        outaxis = 0
    else:
        a = np.asarray(a)
        outaxis = axis

    if a.ndim == 0:
        a = np.atleast_1d(a)

    return a, outaxis


def _chk2_asarray(a, b, axis):
    if axis is None:
        a = np.ravel(a)
        b = np.ravel(b)
        outaxis = 0
    else:
        a = np.asarray(a)
        b = np.asarray(b)
        outaxis = axis

    if a.ndim == 0:
        a = np.atleast_1d(a)
    if b.ndim == 0:
        b = np.atleast_1d(b)

    return a, b, outaxis


def _shape_with_dropped_axis(a, axis):
    """
    Given an array `a` and an integer `axis`, return the shape
    of `a` with the `axis` dimension removed.

    Examples
    --------
    >>> a = np.zeros((3, 5, 2))
    >>> _shape_with_dropped_axis(a, 1)
    (3, 2)
    """
    shp = list(a.shape)
    try:
        del shp[axis]
    except IndexError:
        raise np.AxisError(axis, a.ndim) from None
    return tuple(shp)


def _broadcast_shapes(shape1, shape2):
    """
    Given two shapes (i.e. tuples of integers), return the shape
    that would result from broadcasting two arrays with the given
    shapes.

    Examples
    --------
    >>> _broadcast_shapes((2, 1), (4, 1, 3))
    (4, 2, 3)
    """
    d = len(shape1) - len(shape2)
    if d <= 0:
        shp1 = (1,)*(-d) + shape1
        shp2 = shape2
    elif d > 0:
        shp1 = shape1
        shp2 = (1,)*d + shape2
    shape = []
    for n1, n2 in zip(shp1, shp2):
        if n1 == 1:
            n = n2
        elif n2 == 1 or n1 == n2:
            n = n1
        else:
            raise ValueError(f'shapes {shape1} and {shape2} could not be '
                             'broadcast together')
        shape.append(n)
    return tuple(shape)


def _broadcast_shapes_with_dropped_axis(a, b, axis):
    """
    Given two arrays `a` and `b` and an integer `axis`, find the
    shape of the broadcast result after dropping `axis` from the
    shapes of `a` and `b`.

    Examples
    --------
    >>> a = np.zeros((5, 2, 1))
    >>> b = np.zeros((1, 9, 3))
    >>> _broadcast_shapes_with_dropped_axis(a, b, 1)
    (5, 3)
    """
    shp1 = _shape_with_dropped_axis(a, axis)
    shp2 = _shape_with_dropped_axis(b, axis)
    try:
        shp = _broadcast_shapes(shp1, shp2)
    except ValueError:
        raise ValueError(f'non-axis shapes {shp1} and {shp2} could not be '
                         'broadcast together') from None
    return shp


def gmean(a, axis=0, dtype=None, weights=None):
    """
    Compute the geometric mean along the specified axis.

    Return the geometric average of the array elements.
    That is:  n-th root of (x1 * x2 * ... * xn)

    Parameters
    ----------
    a : array_like
        Input array or object that can be converted to an array.
    axis : int or None, optional
        Axis along which the geometric mean is computed. Default is 0.
        If None, compute over the whole array `a`.
    dtype : dtype, optional
        Type of the returned array and of the accumulator in which the
        elements are summed. If dtype is not specified, it defaults to the
        dtype of a, unless a has an integer dtype with a precision less than
        that of the default platform integer. In that case, the default
        platform integer is used.
    weights : array_like, optional
        The weights array can either be 1-D (in which case its length must be
        the size of `a` along the given `axis`) or of the same shape as `a`.
        Default is None, which gives each value a weight of 1.0.

    Returns
    -------
    gmean : ndarray
        See `dtype` parameter above.

    See Also
    --------
    numpy.mean : Arithmetic average
    numpy.average : Weighted average
    hmean : Harmonic mean

    Notes
    -----
    The geometric average is computed over a single dimension of the input
    array, axis=0 by default, or all values in the array if axis=None.
    float64 intermediate and return values are used for integer inputs.

    Use masked arrays to ignore any non-finite values in the input or that
    arise in the calculations such as Not a Number and infinity because masked
    arrays automatically mask any non-finite values.

    References
    ----------
    .. [1] "Weighted Geometric Mean", *Wikipedia*, https://en.wikipedia.org/wiki/Weighted_geometric_mean.

    Examples
    --------
    >>> from scipy.stats import gmean
    >>> gmean([1, 4])
    2.0
    >>> gmean([1, 2, 3, 4, 5, 6, 7])
    3.3800151591412964

    """
    if not isinstance(a, np.ndarray):
        # if not an ndarray object attempt to convert it
        log_a = np.log(np.array(a, dtype=dtype))
    elif dtype:
        # Must change the default dtype allowing array type
        if isinstance(a, np.ma.MaskedArray):
            log_a = np.log(np.ma.asarray(a, dtype=dtype))
        else:
            log_a = np.log(np.asarray(a, dtype=dtype))
    else:
        log_a = np.log(a)

    if weights is not None:
        weights = np.asanyarray(weights, dtype=dtype)

    return np.exp(np.average(log_a, axis=axis, weights=weights))


def hmean(a, axis=0, dtype=None):
    """
    Calculate the harmonic mean along the specified axis.

    That is:  n / (1/x1 + 1/x2 + ... + 1/xn)

    Parameters
    ----------
    a : array_like
        Input array, masked array or object that can be converted to an array.
    axis : int or None, optional
        Axis along which the harmonic mean is computed. Default is 0.
        If None, compute over the whole array `a`.
    dtype : dtype, optional
        Type of the returned array and of the accumulator in which the
        elements are summed. If `dtype` is not specified, it defaults to the
        dtype of `a`, unless `a` has an integer `dtype` with a precision less
        than that of the default platform integer. In that case, the default
        platform integer is used.

    Returns
    -------
    hmean : ndarray
        See `dtype` parameter above.

    See Also
    --------
    numpy.mean : Arithmetic average
    numpy.average : Weighted average
    gmean : Geometric mean

    Notes
    -----
    The harmonic mean is computed over a single dimension of the input
    array, axis=0 by default, or all values in the array if axis=None.
    float64 intermediate and return values are used for integer inputs.

    Use masked arrays to ignore any non-finite values in the input or that
    arise in the calculations such as Not a Number and infinity.

    Examples
    --------
    >>> from scipy.stats import hmean
    >>> hmean([1, 4])
    1.6000000000000001
    >>> hmean([1, 2, 3, 4, 5, 6, 7])
    2.6997245179063363

    """
    if not isinstance(a, np.ndarray):
        a = np.array(a, dtype=dtype)
    if np.all(a >= 0):
        # Harmonic mean only defined if greater than or equal to to zero.
        if isinstance(a, np.ma.MaskedArray):
            size = a.count(axis)
        else:
            if axis is None:
                a = a.ravel()
                size = a.shape[0]
            else:
                size = a.shape[axis]
        with np.errstate(divide='ignore'):
            return size / np.sum(1.0 / a, axis=axis, dtype=dtype)
    else:
        raise ValueError("Harmonic mean only defined if all elements greater "
                         "than or equal to zero")


ModeResult = namedtuple('ModeResult', ('mode', 'count'))


def mode(a, axis=0, nan_policy='propagate'):
    """
    Return an array of the modal (most common) value in the passed array.

    If there is more than one such value, only the smallest is returned.
    The bin-count for the modal bins is also returned.

    Parameters
    ----------
    a : array_like
        n-dimensional array of which to find mode(s).
    axis : int or None, optional
        Axis along which to operate. Default is 0. If None, compute over
        the whole array `a`.
    nan_policy : {'propagate', 'raise', 'omit'}, optional
        Defines how to handle when input contains nan.
        The following options are available (default is 'propagate'):

          * 'propagate': returns nan
          * 'raise': throws an error
          * 'omit': performs the calculations ignoring nan values

    Returns
    -------
    mode : ndarray
        Array of modal values.
    count : ndarray
        Array of counts for each mode.

    Examples
    --------
    >>> a = np.array([[6, 8, 3, 0],
    ...               [3, 2, 1, 7],
    ...               [8, 1, 8, 4],
    ...               [5, 3, 0, 5],
    ...               [4, 7, 5, 9]])
    >>> from scipy import stats
    >>> stats.mode(a)
    ModeResult(mode=array([[3, 1, 0, 0]]), count=array([[1, 1, 1, 1]]))

    To get mode of whole array, specify ``axis=None``:

    >>> stats.mode(a, axis=None)
    ModeResult(mode=array([3]), count=array([3]))

    """
    a, axis = _chk_asarray(a, axis)
    if a.size == 0:
        return ModeResult(np.array([]), np.array([]))

    contains_nan, nan_policy = _contains_nan(a, nan_policy)

    if contains_nan and nan_policy == 'omit':
        a = ma.masked_invalid(a)
        return mstats_basic.mode(a, axis)

    if a.dtype == object and np.nan in set(a.ravel()):
        # Fall back to a slower method since np.unique does not work with NaN
        scores = set(np.ravel(a))  # get ALL unique values
        testshape = list(a.shape)
        testshape[axis] = 1
        oldmostfreq = np.zeros(testshape, dtype=a.dtype)
        oldcounts = np.zeros(testshape, dtype=int)

        for score in scores:
            template = (a == score)
            counts = np.sum(template, axis, keepdims=True)
            mostfrequent = np.where(counts > oldcounts, score, oldmostfreq)
            oldcounts = np.maximum(counts, oldcounts)
            oldmostfreq = mostfrequent

        return ModeResult(mostfrequent, oldcounts)

    def _mode1D(a):
        vals, cnts = np.unique(a, return_counts=True)
        return vals[cnts.argmax()], cnts.max()

    # np.apply_along_axis will convert the _mode1D tuples to a numpy array, casting types in the process
    # This recreates the results without that issue
    # View of a, rotated so the requested axis is last
    in_dims = list(range(a.ndim))
    a_view = np.transpose(a, in_dims[:axis] + in_dims[axis+1:] + [axis])

    inds = np.ndindex(a_view.shape[:-1])
    modes = np.empty(a_view.shape[:-1], dtype=a.dtype)
    counts = np.empty(a_view.shape[:-1], dtype=np.int_)
    for ind in inds:
        modes[ind], counts[ind] = _mode1D(a_view[ind])
    newshape = list(a.shape)
    newshape[axis] = 1
    return ModeResult(modes.reshape(newshape), counts.reshape(newshape))


def _mask_to_limits(a, limits, inclusive):
    """Mask an array for values outside of given limits.

    This is primarily a utility function.

    Parameters
    ----------
    a : array
    limits : (float or None, float or None)
        A tuple consisting of the (lower limit, upper limit).  Values in the
        input array less than the lower limit or greater than the upper limit
        will be masked out. None implies no limit.
    inclusive : (bool, bool)
        A tuple consisting of the (lower flag, upper flag).  These flags
        determine whether values exactly equal to lower or upper are allowed.

    Returns
    -------
    A MaskedArray.

    Raises
    ------
    A ValueError if there are no values within the given limits.

    """
    lower_limit, upper_limit = limits
    lower_include, upper_include = inclusive
    am = ma.MaskedArray(a)
    if lower_limit is not None:
        if lower_include:
            am = ma.masked_less(am, lower_limit)
        else:
            am = ma.masked_less_equal(am, lower_limit)

    if upper_limit is not None:
        if upper_include:
            am = ma.masked_greater(am, upper_limit)
        else:
            am = ma.masked_greater_equal(am, upper_limit)

    if am.count() == 0:
        raise ValueError("No array values within given limits")

    return am


def tmean(a, limits=None, inclusive=(True, True), axis=None):
    """
    Compute the trimmed mean.

    This function finds the arithmetic mean of given values, ignoring values
    outside the given `limits`.

    Parameters
    ----------
    a : array_like
        Array of values.
    limits : None or (lower limit, upper limit), optional
        Values in the input array less than the lower limit or greater than the
        upper limit will be ignored.  When limits is None (default), then all
        values are used.  Either of the limit values in the tuple can also be
        None representing a half-open interval.
    inclusive : (bool, bool), optional
        A tuple consisting of the (lower flag, upper flag).  These flags
        determine whether values exactly equal to the lower or upper limits
        are included.  The default value is (True, True).
    axis : int or None, optional
        Axis along which to compute test. Default is None.

    Returns
    -------
    tmean : float
        Trimmed mean.

    See Also
    --------
    trim_mean : Returns mean after trimming a proportion from both tails.

    Examples
    --------
    >>> from scipy import stats
    >>> x = np.arange(20)
    >>> stats.tmean(x)
    9.5
    >>> stats.tmean(x, (3,17))
    10.0

    """
    a = asarray(a)
    if limits is None:
        return np.mean(a, None)

    am = _mask_to_limits(a.ravel(), limits, inclusive)
    return am.mean(axis=axis)


def tvar(a, limits=None, inclusive=(True, True), axis=0, ddof=1):
    """
    Compute the trimmed variance.

    This function computes the sample variance of an array of values,
    while ignoring values which are outside of given `limits`.

    Parameters
    ----------
    a : array_like
        Array of values.
    limits : None or (lower limit, upper limit), optional
        Values in the input array less than the lower limit or greater than the
        upper limit will be ignored. When limits is None, then all values are
        used. Either of the limit values in the tuple can also be None
        representing a half-open interval.  The default value is None.
    inclusive : (bool, bool), optional
        A tuple consisting of the (lower flag, upper flag).  These flags
        determine whether values exactly equal to the lower or upper limits
        are included.  The default value is (True, True).
    axis : int or None, optional
        Axis along which to operate. Default is 0. If None, compute over the
        whole array `a`.
    ddof : int, optional
        Delta degrees of freedom.  Default is 1.

    Returns
    -------
    tvar : float
        Trimmed variance.

    Notes
    -----
    `tvar` computes the unbiased sample variance, i.e. it uses a correction
    factor ``n / (n - 1)``.

    Examples
    --------
    >>> from scipy import stats
    >>> x = np.arange(20)
    >>> stats.tvar(x)
    35.0
    >>> stats.tvar(x, (3,17))
    20.0

    """
    a = asarray(a)
    a = a.astype(float)
    if limits is None:
        return a.var(ddof=ddof, axis=axis)
    am = _mask_to_limits(a, limits, inclusive)
    amnan = am.filled(fill_value=np.nan)
    return np.nanvar(amnan, ddof=ddof, axis=axis)


def tmin(a, lowerlimit=None, axis=0, inclusive=True, nan_policy='propagate'):
    """
    Compute the trimmed minimum.

    This function finds the miminum value of an array `a` along the
    specified axis, but only considering values greater than a specified
    lower limit.

    Parameters
    ----------
    a : array_like
        Array of values.
    lowerlimit : None or float, optional
        Values in the input array less than the given limit will be ignored.
        When lowerlimit is None, then all values are used. The default value
        is None.
    axis : int or None, optional
        Axis along which to operate. Default is 0. If None, compute over the
        whole array `a`.
    inclusive : {True, False}, optional
        This flag determines whether values exactly equal to the lower limit
        are included.  The default value is True.
    nan_policy : {'propagate', 'raise', 'omit'}, optional
        Defines how to handle when input contains nan.
        The following options are available (default is 'propagate'):

          * 'propagate': returns nan
          * 'raise': throws an error
          * 'omit': performs the calculations ignoring nan values

    Returns
    -------
    tmin : float, int or ndarray
        Trimmed minimum.

    Examples
    --------
    >>> from scipy import stats
    >>> x = np.arange(20)
    >>> stats.tmin(x)
    0

    >>> stats.tmin(x, 13)
    13

    >>> stats.tmin(x, 13, inclusive=False)
    14

    """
    a, axis = _chk_asarray(a, axis)
    am = _mask_to_limits(a, (lowerlimit, None), (inclusive, False))

    contains_nan, nan_policy = _contains_nan(am, nan_policy)

    if contains_nan and nan_policy == 'omit':
        am = ma.masked_invalid(am)

    res = ma.minimum.reduce(am, axis).data
    if res.ndim == 0:
        return res[()]
    return res


def tmax(a, upperlimit=None, axis=0, inclusive=True, nan_policy='propagate'):
    """
    Compute the trimmed maximum.

    This function computes the maximum value of an array along a given axis,
    while ignoring values larger than a specified upper limit.

    Parameters
    ----------
    a : array_like
        Array of values.
    upperlimit : None or float, optional
        Values in the input array greater than the given limit will be ignored.
        When upperlimit is None, then all values are used. The default value
        is None.
    axis : int or None, optional
        Axis along which to operate. Default is 0. If None, compute over the
        whole array `a`.
    inclusive : {True, False}, optional
        This flag determines whether values exactly equal to the upper limit
        are included.  The default value is True.
    nan_policy : {'propagate', 'raise', 'omit'}, optional
        Defines how to handle when input contains nan.
        The following options are available (default is 'propagate'):

          * 'propagate': returns nan
          * 'raise': throws an error
          * 'omit': performs the calculations ignoring nan values

    Returns
    -------
    tmax : float, int or ndarray
        Trimmed maximum.

    Examples
    --------
    >>> from scipy import stats
    >>> x = np.arange(20)
    >>> stats.tmax(x)
    19

    >>> stats.tmax(x, 13)
    13

    >>> stats.tmax(x, 13, inclusive=False)
    12

    """
    a, axis = _chk_asarray(a, axis)
    am = _mask_to_limits(a, (None, upperlimit), (False, inclusive))

    contains_nan, nan_policy = _contains_nan(am, nan_policy)

    if contains_nan and nan_policy == 'omit':
        am = ma.masked_invalid(am)

    res = ma.maximum.reduce(am, axis).data
    if res.ndim == 0:
        return res[()]
    return res


def tstd(a, limits=None, inclusive=(True, True), axis=0, ddof=1):
    """
    Compute the trimmed sample standard deviation.

    This function finds the sample standard deviation of given values,
    ignoring values outside the given `limits`.

    Parameters
    ----------
    a : array_like
        Array of values.
    limits : None or (lower limit, upper limit), optional
        Values in the input array less than the lower limit or greater than the
        upper limit will be ignored. When limits is None, then all values are
        used. Either of the limit values in the tuple can also be None
        representing a half-open interval.  The default value is None.
    inclusive : (bool, bool), optional
        A tuple consisting of the (lower flag, upper flag).  These flags
        determine whether values exactly equal to the lower or upper limits
        are included.  The default value is (True, True).
    axis : int or None, optional
        Axis along which to operate. Default is 0. If None, compute over the
        whole array `a`.
    ddof : int, optional
        Delta degrees of freedom.  Default is 1.

    Returns
    -------
    tstd : float
        Trimmed sample standard deviation.

    Notes
    -----
    `tstd` computes the unbiased sample standard deviation, i.e. it uses a
    correction factor ``n / (n - 1)``.

    Examples
    --------
    >>> from scipy import stats
    >>> x = np.arange(20)
    >>> stats.tstd(x)
    5.9160797830996161
    >>> stats.tstd(x, (3,17))
    4.4721359549995796

    """
    return np.sqrt(tvar(a, limits, inclusive, axis, ddof))


def tsem(a, limits=None, inclusive=(True, True), axis=0, ddof=1):
    """
    Compute the trimmed standard error of the mean.

    This function finds the standard error of the mean for given
    values, ignoring values outside the given `limits`.

    Parameters
    ----------
    a : array_like
        Array of values.
    limits : None or (lower limit, upper limit), optional
        Values in the input array less than the lower limit or greater than the
        upper limit will be ignored. When limits is None, then all values are
        used. Either of the limit values in the tuple can also be None
        representing a half-open interval.  The default value is None.
    inclusive : (bool, bool), optional
        A tuple consisting of the (lower flag, upper flag).  These flags
        determine whether values exactly equal to the lower or upper limits
        are included.  The default value is (True, True).
    axis : int or None, optional
        Axis along which to operate. Default is 0. If None, compute over the
        whole array `a`.
    ddof : int, optional
        Delta degrees of freedom.  Default is 1.

    Returns
    -------
    tsem : float
        Trimmed standard error of the mean.

    Notes
    -----
    `tsem` uses unbiased sample standard deviation, i.e. it uses a
    correction factor ``n / (n - 1)``.

    Examples
    --------
    >>> from scipy import stats
    >>> x = np.arange(20)
    >>> stats.tsem(x)
    1.3228756555322954
    >>> stats.tsem(x, (3,17))
    1.1547005383792515

    """
    a = np.asarray(a).ravel()
    if limits is None:
        return a.std(ddof=ddof) / np.sqrt(a.size)

    am = _mask_to_limits(a, limits, inclusive)
    sd = np.sqrt(np.ma.var(am, ddof=ddof, axis=axis))
    return sd / np.sqrt(am.count())


#####################################
#              MOMENTS              #
#####################################

def moment(a, moment=1, axis=0, nan_policy='propagate'):
    r"""
    Calculate the nth moment about the mean for a sample.

    A moment is a specific quantitative measure of the shape of a set of
    points. It is often used to calculate coefficients of skewness and kurtosis
    due to its close relationship with them.

    Parameters
    ----------
    a : array_like
       Input array.
    moment : int or array_like of ints, optional
       Order of central moment that is returned. Default is 1.
    axis : int or None, optional
       Axis along which the central moment is computed. Default is 0.
       If None, compute over the whole array `a`.
    nan_policy : {'propagate', 'raise', 'omit'}, optional
        Defines how to handle when input contains nan.
        The following options are available (default is 'propagate'):

          * 'propagate': returns nan
          * 'raise': throws an error
          * 'omit': performs the calculations ignoring nan values

    Returns
    -------
    n-th central moment : ndarray or float
       The appropriate moment along the given axis or over all values if axis
       is None. The denominator for the moment calculation is the number of
       observations, no degrees of freedom correction is done.

    See Also
    --------
    kurtosis, skew, describe

    Notes
    -----
    The k-th central moment of a data sample is:

    .. math::

        m_k = \frac{1}{n} \sum_{i = 1}^n (x_i - \bar{x})^k

    Where n is the number of samples and x-bar is the mean. This function uses
    exponentiation by squares [1]_ for efficiency.

    References
    ----------
    .. [1] https://eli.thegreenplace.net/2009/03/21/efficient-integer-exponentiation-algorithms

    Examples
    --------
    >>> from scipy.stats import moment
    >>> moment([1, 2, 3, 4, 5], moment=1)
    0.0
    >>> moment([1, 2, 3, 4, 5], moment=2)
    2.0

    """
    a, axis = _chk_asarray(a, axis)

    contains_nan, nan_policy = _contains_nan(a, nan_policy)

    if contains_nan and nan_policy == 'omit':
        a = ma.masked_invalid(a)
        return mstats_basic.moment(a, moment, axis)

    if a.size == 0:
        # empty array, return nan(s) with shape matching `moment`
        if np.isscalar(moment):
            return np.nan
        else:
            return np.full(np.asarray(moment).shape, np.nan, dtype=np.float64)

    # for array_like moment input, return a value for each.
    if not np.isscalar(moment):
        mean = a.mean(axis, keepdims=True)
        mmnt = [_moment(a, i, axis, mean=mean) for i in moment]
        return np.array(mmnt)
    else:
        return _moment(a, moment, axis)


# Moment with optional pre-computed mean, equal to a.mean(axis, keepdims=True)
def _moment(a, moment, axis, *, mean=None):
    if np.abs(moment - np.round(moment)) > 0:
        raise ValueError("All moment parameters must be integers")

    if moment == 0:
        # When moment equals 0, the result is 1, by definition.
        shape = list(a.shape)
        del shape[axis]
        if shape:
            # return an actual array of the appropriate shape
            return np.ones(shape, dtype=float)
        else:
            # the input was 1D, so return a scalar instead of a rank-0 array
            return 1.0

    elif moment == 1:
        # By definition the first moment about the mean is 0.
        shape = list(a.shape)
        del shape[axis]
        if shape:
            # return an actual array of the appropriate shape
            return np.zeros(shape, dtype=float)
        else:
            # the input was 1D, so return a scalar instead of a rank-0 array
            return np.float64(0.0)
    else:
        # Exponentiation by squares: form exponent sequence
        n_list = [moment]
        current_n = moment
        while current_n > 2:
            if current_n % 2:
                current_n = (current_n - 1) / 2
            else:
                current_n /= 2
            n_list.append(current_n)

        # Starting point for exponentiation by squares
        mean = a.mean(axis, keepdims=True) if mean is None else mean
        a_zero_mean = a - mean
        if n_list[-1] == 1:
            s = a_zero_mean.copy()
        else:
            s = a_zero_mean**2

        # Perform multiplications
        for n in n_list[-2::-1]:
            s = s**2
            if n % 2:
                s *= a_zero_mean
        return np.mean(s, axis)


def variation(a, axis=0, nan_policy='propagate', ddof=0):
    """
    Compute the coefficient of variation.

    The coefficient of variation is the standard deviation divided by the
    mean.  This function is equivalent to::

        np.std(x, axis=axis, ddof=ddof) / np.mean(x)

    The default for ``ddof`` is 0, but many definitions of the coefficient
    of variation use the square root of the unbiased sample variance
    for the sample standard deviation, which corresponds to ``ddof=1``.

    Parameters
    ----------
    a : array_like
        Input array.
    axis : int or None, optional
        Axis along which to calculate the coefficient of variation. Default
        is 0. If None, compute over the whole array `a`.
    nan_policy : {'propagate', 'raise', 'omit'}, optional
        Defines how to handle when input contains nan.
        The following options are available (default is 'propagate'):

        * 'propagate': returns nan
        * 'raise': throws an error
        * 'omit': performs the calculations ignoring nan values

    ddof : int, optional
        Delta degrees of freedom.  Default is 0.

    Returns
    -------
    variation : ndarray
        The calculated variation along the requested axis.

    References
    ----------
    .. [1] Zwillinger, D. and Kokoska, S. (2000). CRC Standard
       Probability and Statistics Tables and Formulae. Chapman & Hall: New
       York. 2000.

    Examples
    --------
    >>> from scipy.stats import variation
    >>> variation([1, 2, 3, 4, 5])
    0.47140452079103173

    """
    a, axis = _chk_asarray(a, axis)

    contains_nan, nan_policy = _contains_nan(a, nan_policy)

    if contains_nan and nan_policy == 'omit':
        a = ma.masked_invalid(a)
        return mstats_basic.variation(a, axis, ddof)

    return a.std(axis, ddof=ddof) / a.mean(axis)


def skew(a, axis=0, bias=True, nan_policy='propagate'):
    r"""
    Compute the sample skewness of a data set.

    For normally distributed data, the skewness should be about zero. For
    unimodal continuous distributions, a skewness value greater than zero means
    that there is more weight in the right tail of the distribution. The
    function `skewtest` can be used to determine if the skewness value
    is close enough to zero, statistically speaking.

    Parameters
    ----------
    a : ndarray
        Input array.
    axis : int or None, optional
        Axis along which skewness is calculated. Default is 0.
        If None, compute over the whole array `a`.
    bias : bool, optional
        If False, then the calculations are corrected for statistical bias.
    nan_policy : {'propagate', 'raise', 'omit'}, optional
        Defines how to handle when input contains nan.
        The following options are available (default is 'propagate'):

          * 'propagate': returns nan
          * 'raise': throws an error
          * 'omit': performs the calculations ignoring nan values

    Returns
    -------
    skewness : ndarray
        The skewness of values along an axis, returning 0 where all values are
        equal.

    Notes
    -----
    The sample skewness is computed as the Fisher-Pearson coefficient
    of skewness, i.e.

    .. math::

        g_1=\frac{m_3}{m_2^{3/2}}

    where

    .. math::

        m_i=\frac{1}{N}\sum_{n=1}^N(x[n]-\bar{x})^i

    is the biased sample :math:`i\texttt{th}` central moment, and :math:`\bar{x}` is
    the sample mean.  If ``bias`` is False, the calculations are
    corrected for bias and the value computed is the adjusted
    Fisher-Pearson standardized moment coefficient, i.e.

    .. math::

        G_1=\frac{k_3}{k_2^{3/2}}=
            \frac{\sqrt{N(N-1)}}{N-2}\frac{m_3}{m_2^{3/2}}.

    References
    ----------
    .. [1] Zwillinger, D. and Kokoska, S. (2000). CRC Standard
       Probability and Statistics Tables and Formulae. Chapman & Hall: New
       York. 2000.
       Section 2.2.24.1

    Examples
    --------
    >>> from scipy.stats import skew
    >>> skew([1, 2, 3, 4, 5])
    0.0
    >>> skew([2, 8, 0, 4, 1, 9, 9, 0])
    0.2650554122698573

    """
    a, axis = _chk_asarray(a, axis)
    n = a.shape[axis]

    contains_nan, nan_policy = _contains_nan(a, nan_policy)

    if contains_nan and nan_policy == 'omit':
        a = ma.masked_invalid(a)
        return mstats_basic.skew(a, axis, bias)

    mean = a.mean(axis, keepdims=True)
    m2 = _moment(a, 2, axis, mean=mean)
    m3 = _moment(a, 3, axis, mean=mean)
    with np.errstate(all='ignore'):
        zero = (m2 <= (np.finfo(m2.dtype).resolution * mean.squeeze(axis))**2)
        vals = np.where(zero, 0, m3 / m2**1.5)
    if not bias:
        can_correct = ~zero & (n > 2)
        if can_correct.any():
            m2 = np.extract(can_correct, m2)
            m3 = np.extract(can_correct, m3)
            nval = np.sqrt((n - 1.0) * n) / (n - 2.0) * m3 / m2**1.5
            np.place(vals, can_correct, nval)

    if vals.ndim == 0:
        return vals.item()

    return vals


def kurtosis(a, axis=0, fisher=True, bias=True, nan_policy='propagate'):
    """
    Compute the kurtosis (Fisher or Pearson) of a dataset.

    Kurtosis is the fourth central moment divided by the square of the
    variance. If Fisher's definition is used, then 3.0 is subtracted from
    the result to give 0.0 for a normal distribution.

    If bias is False then the kurtosis is calculated using k statistics to
    eliminate bias coming from biased moment estimators

    Use `kurtosistest` to see if result is close enough to normal.

    Parameters
    ----------
    a : array
        Data for which the kurtosis is calculated.
    axis : int or None, optional
        Axis along which the kurtosis is calculated. Default is 0.
        If None, compute over the whole array `a`.
    fisher : bool, optional
        If True, Fisher's definition is used (normal ==> 0.0). If False,
        Pearson's definition is used (normal ==> 3.0).
    bias : bool, optional
        If False, then the calculations are corrected for statistical bias.
    nan_policy : {'propagate', 'raise', 'omit'}, optional
        Defines how to handle when input contains nan. 'propagate' returns nan,
        'raise' throws an error, 'omit' performs the calculations ignoring nan
        values. Default is 'propagate'.

    Returns
    -------
    kurtosis : array
        The kurtosis of values along an axis. If all values are equal,
        return -3 for Fisher's definition and 0 for Pearson's definition.

    References
    ----------
    .. [1] Zwillinger, D. and Kokoska, S. (2000). CRC Standard
       Probability and Statistics Tables and Formulae. Chapman & Hall: New
       York. 2000.

    Examples
    --------
    In Fisher's definiton, the kurtosis of the normal distribution is zero.
    In the following example, the kurtosis is close to zero, because it was
    calculated from the dataset, not from the continuous distribution.

    >>> from scipy.stats import norm, kurtosis
    >>> data = norm.rvs(size=1000, random_state=3)
    >>> kurtosis(data)
    -0.06928694200380558

    The distribution with a higher kurtosis has a heavier tail.
    The zero valued kurtosis of the normal distribution in Fisher's definition
    can serve as a reference point.

    >>> import matplotlib.pyplot as plt
    >>> import scipy.stats as stats
    >>> from scipy.stats import kurtosis

    >>> x = np.linspace(-5, 5, 100)
    >>> ax = plt.subplot()
    >>> distnames = ['laplace', 'norm', 'uniform']

    >>> for distname in distnames:
    ...     if distname == 'uniform':
    ...         dist = getattr(stats, distname)(loc=-2, scale=4)
    ...     else:
    ...         dist = getattr(stats, distname)
    ...     data = dist.rvs(size=1000)
    ...     kur = kurtosis(data, fisher=True)
    ...     y = dist.pdf(x)
    ...     ax.plot(x, y, label="{}, {}".format(distname, round(kur, 3)))
    ...     ax.legend()

    The Laplace distribution has a heavier tail than the normal distribution.
    The uniform distribution (which has negative kurtosis) has the thinnest
    tail.

    """
    a, axis = _chk_asarray(a, axis)

    contains_nan, nan_policy = _contains_nan(a, nan_policy)

    if contains_nan and nan_policy == 'omit':
        a = ma.masked_invalid(a)
        return mstats_basic.kurtosis(a, axis, fisher, bias)

    n = a.shape[axis]
    mean = a.mean(axis, keepdims=True)
    m2 = _moment(a, 2, axis, mean=mean)
    m4 = _moment(a, 4, axis, mean=mean)
    with np.errstate(all='ignore'):
        zero = (m2 <= (np.finfo(m2.dtype).resolution * mean.squeeze(axis))**2)
        vals = np.where(zero, 0, m4 / m2**2.0)

    if not bias:
        can_correct = ~zero & (n > 3)
        if can_correct.any():
            m2 = np.extract(can_correct, m2)
            m4 = np.extract(can_correct, m4)
            nval = 1.0/(n-2)/(n-3) * ((n**2-1.0)*m4/m2**2.0 - 3*(n-1)**2.0)
            np.place(vals, can_correct, nval + 3.0)

    if vals.ndim == 0:
        vals = vals.item()  # array scalar

    return vals - 3 if fisher else vals


DescribeResult = namedtuple('DescribeResult',
                            ('nobs', 'minmax', 'mean', 'variance', 'skewness',
                             'kurtosis'))


def describe(a, axis=0, ddof=1, bias=True, nan_policy='propagate'):
    """
    Compute several descriptive statistics of the passed array.

    Parameters
    ----------
    a : array_like
        Input data.
    axis : int or None, optional
        Axis along which statistics are calculated. Default is 0.
        If None, compute over the whole array `a`.
    ddof : int, optional
        Delta degrees of freedom (only for variance).  Default is 1.
    bias : bool, optional
        If False, then the skewness and kurtosis calculations are corrected
        for statistical bias.
    nan_policy : {'propagate', 'raise', 'omit'}, optional
        Defines how to handle when input contains nan.
        The following options are available (default is 'propagate'):

        * 'propagate': returns nan
        * 'raise': throws an error
        * 'omit': performs the calculations ignoring nan values

    Returns
    -------
    nobs : int or ndarray of ints
        Number of observations (length of data along `axis`).
        When 'omit' is chosen as nan_policy, the length along each axis
        slice is counted separately.
    minmax: tuple of ndarrays or floats
        Minimum and maximum value of `a` along the given axis.
    mean : ndarray or float
        Arithmetic mean of `a` along the given axis.
    variance : ndarray or float
        Unbiased variance of `a` along the given axis; denominator is number
        of observations minus one.
    skewness : ndarray or float
        Skewness of `a` along the given axis, based on moment calculations
        with denominator equal to the number of observations, i.e. no degrees
        of freedom correction.
    kurtosis : ndarray or float
        Kurtosis (Fisher) of `a` along the given axis.  The kurtosis is
        normalized so that it is zero for the normal distribution.  No
        degrees of freedom are used.

    See Also
    --------
    skew, kurtosis

    Examples
    --------
    >>> from scipy import stats
    >>> a = np.arange(10)
    >>> stats.describe(a)
    DescribeResult(nobs=10, minmax=(0, 9), mean=4.5,
                   variance=9.166666666666666, skewness=0.0,
                   kurtosis=-1.2242424242424244)
    >>> b = [[1, 2], [3, 4]]
    >>> stats.describe(b)
    DescribeResult(nobs=2, minmax=(array([1, 2]), array([3, 4])),
                   mean=array([2., 3.]), variance=array([2., 2.]),
                   skewness=array([0., 0.]), kurtosis=array([-2., -2.]))

    """
    a, axis = _chk_asarray(a, axis)

    contains_nan, nan_policy = _contains_nan(a, nan_policy)

    if contains_nan and nan_policy == 'omit':
        a = ma.masked_invalid(a)
        return mstats_basic.describe(a, axis, ddof, bias)

    if a.size == 0:
        raise ValueError("The input must not be empty.")
    n = a.shape[axis]
    mm = (np.min(a, axis=axis), np.max(a, axis=axis))
    m = np.mean(a, axis=axis)
    v = np.var(a, axis=axis, ddof=ddof)
    sk = skew(a, axis, bias=bias)
    kurt = kurtosis(a, axis, bias=bias)

    return DescribeResult(n, mm, m, v, sk, kurt)

#####################################
#         NORMALITY TESTS           #
#####################################


def _normtest_finish(z, alternative):
    """Common code between all the normality-test functions."""
    if alternative == 'less':
        prob = distributions.norm.cdf(z)
    elif alternative == 'greater':
        prob = distributions.norm.sf(z)
    elif alternative == 'two-sided':
        prob = 2 * distributions.norm.sf(np.abs(z))
    else:
        raise ValueError("alternative must be "
                         "'less', 'greater' or 'two-sided'")

    if z.ndim == 0:
        z = z[()]

    return z, prob


SkewtestResult = namedtuple('SkewtestResult', ('statistic', 'pvalue'))


def skewtest(a, axis=0, nan_policy='propagate', alternative='two-sided'):
    """
    Test whether the skew is different from the normal distribution.

    This function tests the null hypothesis that the skewness of
    the population that the sample was drawn from is the same
    as that of a corresponding normal distribution.

    Parameters
    ----------
    a : array
        The data to be tested.
    axis : int or None, optional
       Axis along which statistics are calculated. Default is 0.
       If None, compute over the whole array `a`.
    nan_policy : {'propagate', 'raise', 'omit'}, optional
        Defines how to handle when input contains nan.
        The following options are available (default is 'propagate'):

        * 'propagate': returns nan
        * 'raise': throws an error
        * 'omit': performs the calculations ignoring nan values

    alternative : {'two-sided', 'less', 'greater'}, optional
        Defines the alternative hypothesis. Default is 'two-sided'.
        The following options are available:

        * 'two-sided': the skewness of the distribution underlying the sample
          is different from that of the normal distribution (i.e. 0)
        * 'less': the skewness of the distribution underlying the sample
          is less than that of the normal distribution
        * 'greater': the skewness of the distribution underlying the sample
          is greater than that of the normal distribution

        .. versionadded:: 1.7.0

    Returns
    -------
    statistic : float
        The computed z-score for this test.
    pvalue : float
        The p-value for the hypothesis test.

    Notes
    -----
    The sample size must be at least 8.

    References
    ----------
    .. [1] R. B. D'Agostino, A. J. Belanger and R. B. D'Agostino Jr.,
            "A suggestion for using powerful and informative tests of
            normality", American Statistician 44, pp. 316-321, 1990.

    Examples
    --------
    >>> from scipy.stats import skewtest
    >>> skewtest([1, 2, 3, 4, 5, 6, 7, 8])
    SkewtestResult(statistic=1.0108048609177787, pvalue=0.3121098361421897)
    >>> skewtest([2, 8, 0, 4, 1, 9, 9, 0])
    SkewtestResult(statistic=0.44626385374196975, pvalue=0.6554066631275459)
    >>> skewtest([1, 2, 3, 4, 5, 6, 7, 8000])
    SkewtestResult(statistic=3.571773510360407, pvalue=0.0003545719905823133)
    >>> skewtest([100, 100, 100, 100, 100, 100, 100, 101])
    SkewtestResult(statistic=3.5717766638478072, pvalue=0.000354567720281634)
    >>> skewtest([1, 2, 3, 4, 5, 6, 7, 8], alternative='less')
    SkewtestResult(statistic=1.0108048609177787, pvalue=0.8439450819289052)
    >>> skewtest([1, 2, 3, 4, 5, 6, 7, 8], alternative='greater')
    SkewtestResult(statistic=1.0108048609177787, pvalue=0.15605491807109484)

    """
    a, axis = _chk_asarray(a, axis)

    contains_nan, nan_policy = _contains_nan(a, nan_policy)

    if contains_nan and nan_policy == 'omit':
        if alternative != 'two-sided':
            raise ValueError("nan-containing/masked inputs with "
                             "nan_policy='omit' are currently not "
                             "supported by one-sided alternatives.")
        a = ma.masked_invalid(a)
        return mstats_basic.skewtest(a, axis)

    if axis is None:
        a = np.ravel(a)
        axis = 0
    b2 = skew(a, axis)
    n = a.shape[axis]
    if n < 8:
        raise ValueError(
            "skewtest is not valid with less than 8 samples; %i samples"
            " were given." % int(n))
    y = b2 * math.sqrt(((n + 1) * (n + 3)) / (6.0 * (n - 2)))
    beta2 = (3.0 * (n**2 + 27*n - 70) * (n+1) * (n+3) /
             ((n-2.0) * (n+5) * (n+7) * (n+9)))
    W2 = -1 + math.sqrt(2 * (beta2 - 1))
    delta = 1 / math.sqrt(0.5 * math.log(W2))
    alpha = math.sqrt(2.0 / (W2 - 1))
    y = np.where(y == 0, 1, y)
    Z = delta * np.log(y / alpha + np.sqrt((y / alpha)**2 + 1))

    return SkewtestResult(*_normtest_finish(Z, alternative))


KurtosistestResult = namedtuple('KurtosistestResult', ('statistic', 'pvalue'))


def kurtosistest(a, axis=0, nan_policy='propagate', alternative='two-sided'):
    """
    Test whether a dataset has normal kurtosis.

    This function tests the null hypothesis that the kurtosis
    of the population from which the sample was drawn is that
    of the normal distribution.

    Parameters
    ----------
    a : array
        Array of the sample data.
    axis : int or None, optional
       Axis along which to compute test. Default is 0. If None,
       compute over the whole array `a`.
    nan_policy : {'propagate', 'raise', 'omit'}, optional
        Defines how to handle when input contains nan.
        The following options are available (default is 'propagate'):

        * 'propagate': returns nan
        * 'raise': throws an error
        * 'omit': performs the calculations ignoring nan values

    alternative : {'two-sided', 'less', 'greater'}, optional
        Defines the alternative hypothesis.
        The following options are available (default is 'two-sided'):

        * 'two-sided': the kurtosis of the distribution underlying the sample
          is different from that of the normal distribution
        * 'less': the kurtosis of the distribution underlying the sample
          is less than that of the normal distribution
        * 'greater': the kurtosis of the distribution underlying the sample
          is greater than that of the normal distribution

        .. versionadded:: 1.7.0

    Returns
    -------
    statistic : float
        The computed z-score for this test.
    pvalue : float
        The p-value for the hypothesis test.

    Notes
    -----
    Valid only for n>20. This function uses the method described in [1]_.

    References
    ----------
    .. [1] see e.g. F. J. Anscombe, W. J. Glynn, "Distribution of the kurtosis
       statistic b2 for normal samples", Biometrika, vol. 70, pp. 227-234, 1983.

    Examples
    --------
    >>> from scipy.stats import kurtosistest
    >>> kurtosistest(list(range(20)))
    KurtosistestResult(statistic=-1.7058104152122062, pvalue=0.08804338332528348)
    >>> kurtosistest(list(range(20)), alternative='less')
    KurtosistestResult(statistic=-1.7058104152122062, pvalue=0.04402169166264174)
    >>> kurtosistest(list(range(20)), alternative='greater')
    KurtosistestResult(statistic=-1.7058104152122062, pvalue=0.9559783083373583)

    >>> np.random.seed(28041990)
    >>> s = np.random.normal(0, 1, 1000)
    >>> kurtosistest(s)
    KurtosistestResult(statistic=1.2317590987707365, pvalue=0.21803908613450895)

    """
    a, axis = _chk_asarray(a, axis)

    contains_nan, nan_policy = _contains_nan(a, nan_policy)

    if contains_nan and nan_policy == 'omit':
        if alternative != 'two-sided':
            raise ValueError("nan-containing/masked inputs with "
                             "nan_policy='omit' are currently not "
                             "supported by one-sided alternatives.")
        a = ma.masked_invalid(a)
        return mstats_basic.kurtosistest(a, axis)

    n = a.shape[axis]
    if n < 5:
        raise ValueError(
            "kurtosistest requires at least 5 observations; %i observations"
            " were given." % int(n))
    if n < 20:
        warnings.warn("kurtosistest only valid for n>=20 ... continuing "
                      "anyway, n=%i" % int(n))
    b2 = kurtosis(a, axis, fisher=False)

    E = 3.0*(n-1) / (n+1)
    varb2 = 24.0*n*(n-2)*(n-3) / ((n+1)*(n+1.)*(n+3)*(n+5))  # [1]_ Eq. 1
    x = (b2-E) / np.sqrt(varb2)  # [1]_ Eq. 4
    # [1]_ Eq. 2:
    sqrtbeta1 = 6.0*(n*n-5*n+2)/((n+7)*(n+9)) * np.sqrt((6.0*(n+3)*(n+5)) /
                                                        (n*(n-2)*(n-3)))
    # [1]_ Eq. 3:
    A = 6.0 + 8.0/sqrtbeta1 * (2.0/sqrtbeta1 + np.sqrt(1+4.0/(sqrtbeta1**2)))
    term1 = 1 - 2/(9.0*A)
    denom = 1 + x*np.sqrt(2/(A-4.0))
    term2 = np.sign(denom) * np.where(denom == 0.0, np.nan,
                                      np.power((1-2.0/A)/np.abs(denom), 1/3.0))
    if np.any(denom == 0):
        msg = "Test statistic not defined in some cases due to division by " \
              "zero. Return nan in that case..."
        warnings.warn(msg, RuntimeWarning)

    Z = (term1 - term2) / np.sqrt(2/(9.0*A))  # [1]_ Eq. 5

    # zprob uses upper tail, so Z needs to be positive
    return KurtosistestResult(*_normtest_finish(Z, alternative))


NormaltestResult = namedtuple('NormaltestResult', ('statistic', 'pvalue'))


def normaltest(a, axis=0, nan_policy='propagate'):
    """
    Test whether a sample differs from a normal distribution.

    This function tests the null hypothesis that a sample comes
    from a normal distribution.  It is based on D'Agostino and
    Pearson's [1]_, [2]_ test that combines skew and kurtosis to
    produce an omnibus test of normality.

    Parameters
    ----------
    a : array_like
        The array containing the sample to be tested.
    axis : int or None, optional
        Axis along which to compute test. Default is 0. If None,
        compute over the whole array `a`.
    nan_policy : {'propagate', 'raise', 'omit'}, optional
        Defines how to handle when input contains nan.
        The following options are available (default is 'propagate'):

          * 'propagate': returns nan
          * 'raise': throws an error
          * 'omit': performs the calculations ignoring nan values

    Returns
    -------
    statistic : float or array
        ``s^2 + k^2``, where ``s`` is the z-score returned by `skewtest` and
        ``k`` is the z-score returned by `kurtosistest`.
    pvalue : float or array
       A 2-sided chi squared probability for the hypothesis test.

    References
    ----------
    .. [1] D'Agostino, R. B. (1971), "An omnibus test of normality for
           moderate and large sample size", Biometrika, 58, 341-348

    .. [2] D'Agostino, R. and Pearson, E. S. (1973), "Tests for departure from
           normality", Biometrika, 60, 613-622

    Examples
    --------
    >>> from scipy import stats
    >>> pts = 1000
    >>> np.random.seed(28041990)
    >>> a = np.random.normal(0, 1, size=pts)
    >>> b = np.random.normal(2, 1, size=pts)
    >>> x = np.concatenate((a, b))
    >>> k2, p = stats.normaltest(x)
    >>> alpha = 1e-3
    >>> print("p = {:g}".format(p))
    p = 3.27207e-11
    >>> if p < alpha:  # null hypothesis: x comes from a normal distribution
    ...     print("The null hypothesis can be rejected")
    ... else:
    ...     print("The null hypothesis cannot be rejected")
    The null hypothesis can be rejected

    """
    a, axis = _chk_asarray(a, axis)

    contains_nan, nan_policy = _contains_nan(a, nan_policy)

    if contains_nan and nan_policy == 'omit':
        a = ma.masked_invalid(a)
        return mstats_basic.normaltest(a, axis)

    s, _ = skewtest(a, axis)
    k, _ = kurtosistest(a, axis)
    k2 = s*s + k*k

    return NormaltestResult(k2, distributions.chi2.sf(k2, 2))


Jarque_beraResult = namedtuple('Jarque_beraResult', ('statistic', 'pvalue'))


def _jarque_bera_result_creator(res):
    return Jarque_beraResult(res[..., 0], res[..., 1])


@_vectorize_hypotest_factory(result_creator=_jarque_bera_result_creator,
                             default_axis=None, n_samples=1)
def jarque_bera(x):
    """
    Perform the Jarque-Bera goodness of fit test on sample data.

    The Jarque-Bera test tests whether the sample data has the skewness and
    kurtosis matching a normal distribution.

    Note that this test only works for a large enough number of data samples
    (>2000) as the test statistic asymptotically has a Chi-squared distribution
    with 2 degrees of freedom.

    Parameters
    ----------
    x : array_like
        Observations of a random variable.

    Returns
    -------
    jb_value : float
        The test statistic.
    p : float
        The p-value for the hypothesis test.

    References
    ----------
    .. [1] Jarque, C. and Bera, A. (1980) "Efficient tests for normality,
           homoscedasticity and serial independence of regression residuals",
           6 Econometric Letters 255-259.

    Examples
    --------
    >>> from scipy import stats
    >>> np.random.seed(987654321)
    >>> x = np.random.normal(0, 1, 100000)
    >>> jarque_bera_test = stats.jarque_bera(x)
    >>> jarque_bera_test
    Jarque_beraResult(statistic=4.716570798957913, pvalue=0.0945822550304295)
    >>> jarque_bera_test.statistic
    4.716570798957913
    >>> jarque_bera_test.pvalue
    0.0945822550304295

    """
    x = np.asarray(x)
    n = x.size
    if n == 0:
        raise ValueError('At least one observation is required.')

    mu = x.mean()
    diffx = x - mu
    skewness = (1 / n * np.sum(diffx**3)) / (1 / n * np.sum(diffx**2))**(3 / 2.)
    kurtosis = (1 / n * np.sum(diffx**4)) / (1 / n * np.sum(diffx**2))**2
    jb_value = n / 6 * (skewness**2 + (kurtosis - 3)**2 / 4)
    p = 1 - distributions.chi2.cdf(jb_value, 2)

    return Jarque_beraResult(jb_value, p)


#####################################
#        FREQUENCY FUNCTIONS        #
#####################################

# deindent to work around numpy/gh-16202
@np.deprecate(
    message="`itemfreq` is deprecated and will be removed in a "
            "future version. Use instead `np.unique(..., return_counts=True)`")
def itemfreq(a):
    """
Return a 2-D array of item frequencies.

Parameters
----------
a : (N,) array_like
    Input array.

Returns
-------
itemfreq : (K, 2) ndarray
    A 2-D frequency table.  Column 1 contains sorted, unique values from
    `a`, column 2 contains their respective counts.

Examples
--------
>>> from scipy import stats
>>> a = np.array([1, 1, 5, 0, 1, 2, 2, 0, 1, 4])
>>> stats.itemfreq(a)
array([[ 0.,  2.],
       [ 1.,  4.],
       [ 2.,  2.],
       [ 4.,  1.],
       [ 5.,  1.]])
>>> np.bincount(a)
array([2, 4, 2, 0, 1, 1])

>>> stats.itemfreq(a/10.)
array([[ 0. ,  2. ],
       [ 0.1,  4. ],
       [ 0.2,  2. ],
       [ 0.4,  1. ],
       [ 0.5,  1. ]])
"""
    items, inv = np.unique(a, return_inverse=True)
    freq = np.bincount(inv)
    return np.array([items, freq]).T


def scoreatpercentile(a, per, limit=(), interpolation_method='fraction',
                      axis=None):
    """
    Calculate the score at a given percentile of the input sequence.

    For example, the score at `per=50` is the median. If the desired quantile
    lies between two data points, we interpolate between them, according to
    the value of `interpolation`. If the parameter `limit` is provided, it
    should be a tuple (lower, upper) of two values.

    Parameters
    ----------
    a : array_like
        A 1-D array of values from which to extract score.
    per : array_like
        Percentile(s) at which to extract score.  Values should be in range
        [0,100].
    limit : tuple, optional
        Tuple of two scalars, the lower and upper limits within which to
        compute the percentile. Values of `a` outside
        this (closed) interval will be ignored.
    interpolation_method : {'fraction', 'lower', 'higher'}, optional
        Specifies the interpolation method to use,
        when the desired quantile lies between two data points `i` and `j`
        The following options are available (default is 'fraction'):

          * 'fraction': ``i + (j - i) * fraction`` where ``fraction`` is the
            fractional part of the index surrounded by ``i`` and ``j``
          * 'lower': ``i``
          * 'higher': ``j``

    axis : int, optional
        Axis along which the percentiles are computed. Default is None. If
        None, compute over the whole array `a`.

    Returns
    -------
    score : float or ndarray
        Score at percentile(s).

    See Also
    --------
    percentileofscore, numpy.percentile

    Notes
    -----
    This function will become obsolete in the future.
    For NumPy 1.9 and higher, `numpy.percentile` provides all the functionality
    that `scoreatpercentile` provides.  And it's significantly faster.
    Therefore it's recommended to use `numpy.percentile` for users that have
    numpy >= 1.9.

    Examples
    --------
    >>> from scipy import stats
    >>> a = np.arange(100)
    >>> stats.scoreatpercentile(a, 50)
    49.5

    """
    # adapted from NumPy's percentile function.  When we require numpy >= 1.8,
    # the implementation of this function can be replaced by np.percentile.
    a = np.asarray(a)
    if a.size == 0:
        # empty array, return nan(s) with shape matching `per`
        if np.isscalar(per):
            return np.nan
        else:
            return np.full(np.asarray(per).shape, np.nan, dtype=np.float64)

    if limit:
        a = a[(limit[0] <= a) & (a <= limit[1])]

    sorted_ = np.sort(a, axis=axis)
    if axis is None:
        axis = 0

    return _compute_qth_percentile(sorted_, per, interpolation_method, axis)


# handle sequence of per's without calling sort multiple times
def _compute_qth_percentile(sorted_, per, interpolation_method, axis):
    if not np.isscalar(per):
        score = [_compute_qth_percentile(sorted_, i,
                                         interpolation_method, axis)
                 for i in per]
        return np.array(score)

    if not (0 <= per <= 100):
        raise ValueError("percentile must be in the range [0, 100]")

    indexer = [slice(None)] * sorted_.ndim
    idx = per / 100. * (sorted_.shape[axis] - 1)

    if int(idx) != idx:
        # round fractional indices according to interpolation method
        if interpolation_method == 'lower':
            idx = int(np.floor(idx))
        elif interpolation_method == 'higher':
            idx = int(np.ceil(idx))
        elif interpolation_method == 'fraction':
            pass  # keep idx as fraction and interpolate
        else:
            raise ValueError("interpolation_method can only be 'fraction', "
                             "'lower' or 'higher'")

    i = int(idx)
    if i == idx:
        indexer[axis] = slice(i, i + 1)
        weights = array(1)
        sumval = 1.0
    else:
        indexer[axis] = slice(i, i + 2)
        j = i + 1
        weights = array([(j - idx), (idx - i)], float)
        wshape = [1] * sorted_.ndim
        wshape[axis] = 2
        weights.shape = wshape
        sumval = weights.sum()

    # Use np.add.reduce (== np.sum but a little faster) to coerce data type
    return np.add.reduce(sorted_[tuple(indexer)] * weights, axis=axis) / sumval


def percentileofscore(a, score, kind='rank'):
    """
    Compute the percentile rank of a score relative to a list of scores.

    A `percentileofscore` of, for example, 80% means that 80% of the
    scores in `a` are below the given score. In the case of gaps or
    ties, the exact definition depends on the optional keyword, `kind`.

    Parameters
    ----------
    a : array_like
        Array of scores to which `score` is compared.
    score : int or float
        Score that is compared to the elements in `a`.
    kind : {'rank', 'weak', 'strict', 'mean'}, optional
        Specifies the interpretation of the resulting score.
        The following options are available (default is 'rank'):

          * 'rank': Average percentage ranking of score.  In case of multiple
            matches, average the percentage rankings of all matching scores.
          * 'weak': This kind corresponds to the definition of a cumulative
            distribution function.  A percentileofscore of 80% means that 80%
            of values are less than or equal to the provided score.
          * 'strict': Similar to "weak", except that only values that are
            strictly less than the given score are counted.
          * 'mean': The average of the "weak" and "strict" scores, often used
            in testing.  See https://en.wikipedia.org/wiki/Percentile_rank

    Returns
    -------
    pcos : float
        Percentile-position of score (0-100) relative to `a`.

    See Also
    --------
    numpy.percentile

    Examples
    --------
    Three-quarters of the given values lie below a given score:

    >>> from scipy import stats
    >>> stats.percentileofscore([1, 2, 3, 4], 3)
    75.0

    With multiple matches, note how the scores of the two matches, 0.6
    and 0.8 respectively, are averaged:

    >>> stats.percentileofscore([1, 2, 3, 3, 4], 3)
    70.0

    Only 2/5 values are strictly less than 3:

    >>> stats.percentileofscore([1, 2, 3, 3, 4], 3, kind='strict')
    40.0

    But 4/5 values are less than or equal to 3:

    >>> stats.percentileofscore([1, 2, 3, 3, 4], 3, kind='weak')
    80.0

    The average between the weak and the strict scores is:

    >>> stats.percentileofscore([1, 2, 3, 3, 4], 3, kind='mean')
    60.0

    """
    if np.isnan(score):
        return np.nan
    a = np.asarray(a)
    n = len(a)
    if n == 0:
        return 100.0

    if kind == 'rank':
        left = np.count_nonzero(a < score)
        right = np.count_nonzero(a <= score)
        pct = (right + left + (1 if right > left else 0)) * 50.0/n
        return pct
    elif kind == 'strict':
        return np.count_nonzero(a < score) / n * 100
    elif kind == 'weak':
        return np.count_nonzero(a <= score) / n * 100
    elif kind == 'mean':
        pct = (np.count_nonzero(a < score) + np.count_nonzero(a <= score)) / n * 50
        return pct
    else:
        raise ValueError("kind can only be 'rank', 'strict', 'weak' or 'mean'")


HistogramResult = namedtuple('HistogramResult',
                             ('count', 'lowerlimit', 'binsize', 'extrapoints'))


def _histogram(a, numbins=10, defaultlimits=None, weights=None, printextras=False):
    """
    Create a histogram.

    Separate the range into several bins and return the number of instances
    in each bin.

    Parameters
    ----------
    a : array_like
        Array of scores which will be put into bins.
    numbins : int, optional
        The number of bins to use for the histogram. Default is 10.
    defaultlimits : tuple (lower, upper), optional
        The lower and upper values for the range of the histogram.
        If no value is given, a range slightly larger than the range of the
        values in a is used. Specifically ``(a.min() - s, a.max() + s)``,
        where ``s = (1/2)(a.max() - a.min()) / (numbins - 1)``.
    weights : array_like, optional
        The weights for each value in `a`. Default is None, which gives each
        value a weight of 1.0
    printextras : bool, optional
        If True, if there are extra points (i.e. the points that fall outside
        the bin limits) a warning is raised saying how many of those points
        there are.  Default is False.

    Returns
    -------
    count : ndarray
        Number of points (or sum of weights) in each bin.
    lowerlimit : float
        Lowest value of histogram, the lower limit of the first bin.
    binsize : float
        The size of the bins (all bins have the same size).
    extrapoints : int
        The number of points outside the range of the histogram.

    See Also
    --------
    numpy.histogram

    Notes
    -----
    This histogram is based on numpy's histogram but has a larger range by
    default if default limits is not set.

    """
    a = np.ravel(a)
    if defaultlimits is None:
        if a.size == 0:
            # handle empty arrays. Undetermined range, so use 0-1.
            defaultlimits = (0, 1)
        else:
            # no range given, so use values in `a`
            data_min = a.min()
            data_max = a.max()
            # Have bins extend past min and max values slightly
            s = (data_max - data_min) / (2. * (numbins - 1.))
            defaultlimits = (data_min - s, data_max + s)

    # use numpy's histogram method to compute bins
    hist, bin_edges = np.histogram(a, bins=numbins, range=defaultlimits,
                                   weights=weights)
    # hist are not always floats, convert to keep with old output
    hist = np.array(hist, dtype=float)
    # fixed width for bins is assumed, as numpy's histogram gives
    # fixed width bins for int values for 'bins'
    binsize = bin_edges[1] - bin_edges[0]
    # calculate number of extra points
    extrapoints = len([v for v in a
                       if defaultlimits[0] > v or v > defaultlimits[1]])
    if extrapoints > 0 and printextras:
        warnings.warn("Points outside given histogram range = %s"
                      % extrapoints)

    return HistogramResult(hist, defaultlimits[0], binsize, extrapoints)


CumfreqResult = namedtuple('CumfreqResult',
                           ('cumcount', 'lowerlimit', 'binsize',
                            'extrapoints'))


def cumfreq(a, numbins=10, defaultreallimits=None, weights=None):
    """
    Return a cumulative frequency histogram, using the histogram function.

    A cumulative histogram is a mapping that counts the cumulative number of
    observations in all of the bins up to the specified bin.

    Parameters
    ----------
    a : array_like
        Input array.
    numbins : int, optional
        The number of bins to use for the histogram. Default is 10.
    defaultreallimits : tuple (lower, upper), optional
        The lower and upper values for the range of the histogram.
        If no value is given, a range slightly larger than the range of the
        values in `a` is used. Specifically ``(a.min() - s, a.max() + s)``,
        where ``s = (1/2)(a.max() - a.min()) / (numbins - 1)``.
    weights : array_like, optional
        The weights for each value in `a`. Default is None, which gives each
        value a weight of 1.0

    Returns
    -------
    cumcount : ndarray
        Binned values of cumulative frequency.
    lowerlimit : float
        Lower real limit
    binsize : float
        Width of each bin.
    extrapoints : int
        Extra points.

    Examples
    --------
    >>> import matplotlib.pyplot as plt
    >>> from scipy import stats
    >>> x = [1, 4, 2, 1, 3, 1]
    >>> res = stats.cumfreq(x, numbins=4, defaultreallimits=(1.5, 5))
    >>> res.cumcount
    array([ 1.,  2.,  3.,  3.])
    >>> res.extrapoints
    3

    Create a normal distribution with 1000 random values

    >>> rng = np.random.RandomState(seed=12345)
    >>> samples = stats.norm.rvs(size=1000, random_state=rng)

    Calculate cumulative frequencies

    >>> res = stats.cumfreq(samples, numbins=25)

    Calculate space of values for x

    >>> x = res.lowerlimit + np.linspace(0, res.binsize*res.cumcount.size,
    ...                                  res.cumcount.size)

    Plot histogram and cumulative histogram

    >>> fig = plt.figure(figsize=(10, 4))
    >>> ax1 = fig.add_subplot(1, 2, 1)
    >>> ax2 = fig.add_subplot(1, 2, 2)
    >>> ax1.hist(samples, bins=25)
    >>> ax1.set_title('Histogram')
    >>> ax2.bar(x, res.cumcount, width=res.binsize)
    >>> ax2.set_title('Cumulative histogram')
    >>> ax2.set_xlim([x.min(), x.max()])

    >>> plt.show()

    """
    h, l, b, e = _histogram(a, numbins, defaultreallimits, weights=weights)
    cumhist = np.cumsum(h * 1, axis=0)
    return CumfreqResult(cumhist, l, b, e)


RelfreqResult = namedtuple('RelfreqResult',
                           ('frequency', 'lowerlimit', 'binsize',
                            'extrapoints'))


def relfreq(a, numbins=10, defaultreallimits=None, weights=None):
    """
    Return a relative frequency histogram, using the histogram function.

    A relative frequency  histogram is a mapping of the number of
    observations in each of the bins relative to the total of observations.

    Parameters
    ----------
    a : array_like
        Input array.
    numbins : int, optional
        The number of bins to use for the histogram. Default is 10.
    defaultreallimits : tuple (lower, upper), optional
        The lower and upper values for the range of the histogram.
        If no value is given, a range slightly larger than the range of the
        values in a is used. Specifically ``(a.min() - s, a.max() + s)``,
        where ``s = (1/2)(a.max() - a.min()) / (numbins - 1)``.
    weights : array_like, optional
        The weights for each value in `a`. Default is None, which gives each
        value a weight of 1.0

    Returns
    -------
    frequency : ndarray
        Binned values of relative frequency.
    lowerlimit : float
        Lower real limit.
    binsize : float
        Width of each bin.
    extrapoints : int
        Extra points.

    Examples
    --------
    >>> import matplotlib.pyplot as plt
    >>> from scipy import stats
    >>> a = np.array([2, 4, 1, 2, 3, 2])
    >>> res = stats.relfreq(a, numbins=4)
    >>> res.frequency
    array([ 0.16666667, 0.5       , 0.16666667,  0.16666667])
    >>> np.sum(res.frequency)  # relative frequencies should add up to 1
    1.0

    Create a normal distribution with 1000 random values

    >>> rng = np.random.RandomState(seed=12345)
    >>> samples = stats.norm.rvs(size=1000, random_state=rng)

    Calculate relative frequencies

    >>> res = stats.relfreq(samples, numbins=25)

    Calculate space of values for x

    >>> x = res.lowerlimit + np.linspace(0, res.binsize*res.frequency.size,
    ...                                  res.frequency.size)

    Plot relative frequency histogram

    >>> fig = plt.figure(figsize=(5, 4))
    >>> ax = fig.add_subplot(1, 1, 1)
    >>> ax.bar(x, res.frequency, width=res.binsize)
    >>> ax.set_title('Relative frequency histogram')
    >>> ax.set_xlim([x.min(), x.max()])

    >>> plt.show()

    """
    a = np.asanyarray(a)
    h, l, b, e = _histogram(a, numbins, defaultreallimits, weights=weights)
    h = h / a.shape[0]

    return RelfreqResult(h, l, b, e)


#####################################
#        VARIABILITY FUNCTIONS      #
#####################################

def obrientransform(*args):
    """
    Compute the O'Brien transform on input data (any number of arrays).

    Used to test for homogeneity of variance prior to running one-way stats.
    Each array in ``*args`` is one level of a factor.
    If `f_oneway` is run on the transformed data and found significant,
    the variances are unequal.  From Maxwell and Delaney [1]_, p.112.

    Parameters
    ----------
    args : tuple of array_like
        Any number of arrays.

    Returns
    -------
    obrientransform : ndarray
        Transformed data for use in an ANOVA.  The first dimension
        of the result corresponds to the sequence of transformed
        arrays.  If the arrays given are all 1-D of the same length,
        the return value is a 2-D array; otherwise it is a 1-D array
        of type object, with each element being an ndarray.

    References
    ----------
    .. [1] S. E. Maxwell and H. D. Delaney, "Designing Experiments and
           Analyzing Data: A Model Comparison Perspective", Wadsworth, 1990.

    Examples
    --------
    We'll test the following data sets for differences in their variance.

    >>> x = [10, 11, 13, 9, 7, 12, 12, 9, 10]
    >>> y = [13, 21, 5, 10, 8, 14, 10, 12, 7, 15]

    Apply the O'Brien transform to the data.

    >>> from scipy.stats import obrientransform
    >>> tx, ty = obrientransform(x, y)

    Use `scipy.stats.f_oneway` to apply a one-way ANOVA test to the
    transformed data.

    >>> from scipy.stats import f_oneway
    >>> F, p = f_oneway(tx, ty)
    >>> p
    0.1314139477040335

    If we require that ``p < 0.05`` for significance, we cannot conclude
    that the variances are different.

    """
    TINY = np.sqrt(np.finfo(float).eps)

    # `arrays` will hold the transformed arguments.
    arrays = []
    sLast = None

    for arg in args:
        a = np.asarray(arg)
        n = len(a)
        mu = np.mean(a)
        sq = (a - mu)**2
        sumsq = sq.sum()

        # The O'Brien transform.
        t = ((n - 1.5) * n * sq - 0.5 * sumsq) / ((n - 1) * (n - 2))

        # Check that the mean of the transformed data is equal to the
        # original variance.
        var = sumsq / (n - 1)
        if abs(var - np.mean(t)) > TINY:
            raise ValueError('Lack of convergence in obrientransform.')

        arrays.append(t)
        sLast = a.shape

    if sLast:
        for arr in arrays[:-1]:
            if sLast != arr.shape:
                return np.array(arrays, dtype=object)
    return np.array(arrays)


def sem(a, axis=0, ddof=1, nan_policy='propagate'):
    """
    Compute standard error of the mean.

    Calculate the standard error of the mean (or standard error of
    measurement) of the values in the input array.

    Parameters
    ----------
    a : array_like
        An array containing the values for which the standard error is
        returned.
    axis : int or None, optional
        Axis along which to operate. Default is 0. If None, compute over
        the whole array `a`.
    ddof : int, optional
        Delta degrees-of-freedom. How many degrees of freedom to adjust
        for bias in limited samples relative to the population estimate
        of variance. Defaults to 1.
    nan_policy : {'propagate', 'raise', 'omit'}, optional
        Defines how to handle when input contains nan.
        The following options are available (default is 'propagate'):

          * 'propagate': returns nan
          * 'raise': throws an error
          * 'omit': performs the calculations ignoring nan values

    Returns
    -------
    s : ndarray or float
        The standard error of the mean in the sample(s), along the input axis.

    Notes
    -----
    The default value for `ddof` is different to the default (0) used by other
    ddof containing routines, such as np.std and np.nanstd.

    Examples
    --------
    Find standard error along the first axis:

    >>> from scipy import stats
    >>> a = np.arange(20).reshape(5,4)
    >>> stats.sem(a)
    array([ 2.8284,  2.8284,  2.8284,  2.8284])

    Find standard error across the whole array, using n degrees of freedom:

    >>> stats.sem(a, axis=None, ddof=0)
    1.2893796958227628

    """
    a, axis = _chk_asarray(a, axis)

    contains_nan, nan_policy = _contains_nan(a, nan_policy)

    if contains_nan and nan_policy == 'omit':
        a = ma.masked_invalid(a)
        return mstats_basic.sem(a, axis, ddof)

    n = a.shape[axis]
    s = np.std(a, axis=axis, ddof=ddof) / np.sqrt(n)
    return s


def _isconst(x):
    """
    Check if all values in x are the same.  nans are ignored.

    x must be a 1d array.

    The return value is a 1d array with length 1, so it can be used
    in np.apply_along_axis.
    """
    y = x[~np.isnan(x)]
    if y.size == 0:
        return np.array([True])
    else:
        return (y[0] == y).all(keepdims=True)


def _quiet_nanmean(x):
    """
    Compute nanmean for the 1d array x, but quietly return nan if x is all nan.

    The return value is a 1d array with length 1, so it can be used
    in np.apply_along_axis.
    """
    y = x[~np.isnan(x)]
    if y.size == 0:
        return np.array([np.nan])
    else:
        return np.mean(y, keepdims=True)


def _quiet_nanstd(x, ddof=0):
    """
    Compute nanstd for the 1d array x, but quietly return nan if x is all nan.

    The return value is a 1d array with length 1, so it can be used
    in np.apply_along_axis.
    """
    y = x[~np.isnan(x)]
    if y.size == 0:
        return np.array([np.nan])
    else:
        return np.std(y, keepdims=True, ddof=ddof)


def zscore(a, axis=0, ddof=0, nan_policy='propagate'):
    """
    Compute the z score.

    Compute the z score of each value in the sample, relative to the
    sample mean and standard deviation.

    Parameters
    ----------
    a : array_like
        An array like object containing the sample data.
    axis : int or None, optional
        Axis along which to operate. Default is 0. If None, compute over
        the whole array `a`.
    ddof : int, optional
        Degrees of freedom correction in the calculation of the
        standard deviation. Default is 0.
    nan_policy : {'propagate', 'raise', 'omit'}, optional
        Defines how to handle when input contains nan. 'propagate' returns nan,
        'raise' throws an error, 'omit' performs the calculations ignoring nan
        values. Default is 'propagate'.  Note that when the value is 'omit',
        nans in the input also propagate to the output, but they do not affect
        the z-scores computed for the non-nan values.

    Returns
    -------
    zscore : array_like
        The z-scores, standardized by mean and standard deviation of
        input array `a`.

    Notes
    -----
    This function preserves ndarray subclasses, and works also with
    matrices and masked arrays (it uses `asanyarray` instead of
    `asarray` for parameters).

    Examples
    --------
    >>> a = np.array([ 0.7972,  0.0767,  0.4383,  0.7866,  0.8091,
    ...                0.1954,  0.6307,  0.6599,  0.1065,  0.0508])
    >>> from scipy import stats
    >>> stats.zscore(a)
    array([ 1.1273, -1.247 , -0.0552,  1.0923,  1.1664, -0.8559,  0.5786,
            0.6748, -1.1488, -1.3324])

    Computing along a specified axis, using n-1 degrees of freedom
    (``ddof=1``) to calculate the standard deviation:

    >>> b = np.array([[ 0.3148,  0.0478,  0.6243,  0.4608],
    ...               [ 0.7149,  0.0775,  0.6072,  0.9656],
    ...               [ 0.6341,  0.1403,  0.9759,  0.4064],
    ...               [ 0.5918,  0.6948,  0.904 ,  0.3721],
    ...               [ 0.0921,  0.2481,  0.1188,  0.1366]])
    >>> stats.zscore(b, axis=1, ddof=1)
    array([[-0.19264823, -1.28415119,  1.07259584,  0.40420358],
           [ 0.33048416, -1.37380874,  0.04251374,  1.00081084],
           [ 0.26796377, -1.12598418,  1.23283094, -0.37481053],
           [-0.22095197,  0.24468594,  1.19042819, -1.21416216],
           [-0.82780366,  1.4457416 , -0.43867764, -0.1792603 ]])

    An example with `nan_policy='omit'`:

    >>> x = np.array([[25.11, 30.10, np.nan, 32.02, 43.15],
    ...               [14.95, 16.06, 121.25, 94.35, 29.81]])
    >>> stats.zscore(x, axis=1, nan_policy='omit')
    array([[-1.13490897, -0.37830299,         nan, -0.08718406,  1.60039602],
           [-0.91611681, -0.89090508,  1.4983032 ,  0.88731639, -0.5785977 ]])
    """
    return zmap(a, a, axis=axis, ddof=ddof, nan_policy=nan_policy)


def zmap(scores, compare, axis=0, ddof=0, nan_policy='propagate'):
    """
    Calculate the relative z-scores.

    Return an array of z-scores, i.e., scores that are standardized to
    zero mean and unit variance, where mean and variance are calculated
    from the comparison array.

    Parameters
    ----------
    scores : array_like
        The input for which z-scores are calculated.
    compare : array_like
        The input from which the mean and standard deviation of the
        normalization are taken; assumed to have the same dimension as
        `scores`.
    axis : int or None, optional
        Axis over which mean and variance of `compare` are calculated.
        Default is 0. If None, compute over the whole array `scores`.
    ddof : int, optional
        Degrees of freedom correction in the calculation of the
        standard deviation. Default is 0.
    nan_policy : {'propagate', 'raise', 'omit'}, optional
        Defines how to handle the occurrence of nans in `compare`.
        'propagate' returns nan, 'raise' raises an exception, 'omit'
        performs the calculations ignoring nan values. Default is
        'propagate'. Note that when the value is 'omit', nans in `scores`
        also propagate to the output, but they do not affect the z-scores
        computed for the non-nan values.

    Returns
    -------
    zscore : array_like
        Z-scores, in the same shape as `scores`.

    Notes
    -----
    This function preserves ndarray subclasses, and works also with
    matrices and masked arrays (it uses `asanyarray` instead of
    `asarray` for parameters).

    Examples
    --------
    >>> from scipy.stats import zmap
    >>> a = [0.5, 2.0, 2.5, 3]
    >>> b = [0, 1, 2, 3, 4]
    >>> zmap(a, b)
    array([-1.06066017,  0.        ,  0.35355339,  0.70710678])

    """
    a = np.asanyarray(compare)

    if a.size == 0:
        return np.empty(a.shape)

    contains_nan, nan_policy = _contains_nan(a, nan_policy)

    if contains_nan and nan_policy == 'omit':
        if axis is None:
            mn = _quiet_nanmean(a.ravel())
            std = _quiet_nanstd(a.ravel(), ddof=ddof)
            isconst = _isconst(a.ravel())
        else:
            mn = np.apply_along_axis(_quiet_nanmean, axis, a)
            std = np.apply_along_axis(_quiet_nanstd, axis, a, ddof=ddof)
            isconst = np.apply_along_axis(_isconst, axis, a)
    else:
        mn = a.mean(axis=axis, keepdims=True)
        std = a.std(axis=axis, ddof=ddof, keepdims=True)
        if axis is None:
            isconst = (a.item(0) == a).all()
        else:
            isconst = (_first(a, axis) == a).all(axis=axis, keepdims=True)

    # Set std deviations that are 0 to 1 to avoid division by 0.
    std[isconst] = 1.0
    z = (scores - mn) / std
    # Set the outputs associated with a constant input to nan.
    z[np.broadcast_to(isconst, z.shape)] = np.nan
    return z


def gstd(a, axis=0, ddof=1):
    """
    Calculate the geometric standard deviation of an array.

    The geometric standard deviation describes the spread of a set of numbers
    where the geometric mean is preferred. It is a multiplicative factor, and
    so a dimensionless quantity.

    It is defined as the exponent of the standard deviation of ``log(a)``.
    Mathematically the population geometric standard deviation can be
    evaluated as::

        gstd = exp(std(log(a)))

    .. versionadded:: 1.3.0

    Parameters
    ----------
    a : array_like
        An array like object containing the sample data.
    axis : int, tuple or None, optional
        Axis along which to operate. Default is 0. If None, compute over
        the whole array `a`.
    ddof : int, optional
        Degree of freedom correction in the calculation of the
        geometric standard deviation. Default is 1.

    Returns
    -------
    ndarray or float
        An array of the geometric standard deviation. If `axis` is None or `a`
        is a 1d array a float is returned.

    Notes
    -----
    As the calculation requires the use of logarithms the geometric standard
    deviation only supports strictly positive values. Any non-positive or
    infinite values will raise a `ValueError`.
    The geometric standard deviation is sometimes confused with the exponent of
    the standard deviation, ``exp(std(a))``. Instead the geometric standard
    deviation is ``exp(std(log(a)))``.
    The default value for `ddof` is different to the default value (0) used
    by other ddof containing functions, such as ``np.std`` and ``np.nanstd``.

    Examples
    --------
    Find the geometric standard deviation of a log-normally distributed sample.
    Note that the standard deviation of the distribution is one, on a
    log scale this evaluates to approximately ``exp(1)``.

    >>> from scipy.stats import gstd
    >>> np.random.seed(123)
    >>> sample = np.random.lognormal(mean=0, sigma=1, size=1000)
    >>> gstd(sample)
    2.7217860664589946

    Compute the geometric standard deviation of a multidimensional array and
    of a given axis.

    >>> a = np.arange(1, 25).reshape(2, 3, 4)
    >>> gstd(a, axis=None)
    2.2944076136018947
    >>> gstd(a, axis=2)
    array([[1.82424757, 1.22436866, 1.13183117],
           [1.09348306, 1.07244798, 1.05914985]])
    >>> gstd(a, axis=(1,2))
    array([2.12939215, 1.22120169])

    The geometric standard deviation further handles masked arrays.

    >>> a = np.arange(1, 25).reshape(2, 3, 4)
    >>> ma = np.ma.masked_where(a > 16, a)
    >>> ma
    masked_array(
      data=[[[1, 2, 3, 4],
             [5, 6, 7, 8],
             [9, 10, 11, 12]],
            [[13, 14, 15, 16],
             [--, --, --, --],
             [--, --, --, --]]],
      mask=[[[False, False, False, False],
             [False, False, False, False],
             [False, False, False, False]],
            [[False, False, False, False],
             [ True,  True,  True,  True],
             [ True,  True,  True,  True]]],
      fill_value=999999)
    >>> gstd(ma, axis=2)
    masked_array(
      data=[[1.8242475707663655, 1.2243686572447428, 1.1318311657788478],
            [1.0934830582350938, --, --]],
      mask=[[False, False, False],
            [False,  True,  True]],
      fill_value=999999)

    """
    a = np.asanyarray(a)
    log = ma.log if isinstance(a, ma.MaskedArray) else np.log

    try:
        with warnings.catch_warnings():
            warnings.simplefilter("error", RuntimeWarning)
            return np.exp(np.std(log(a), axis=axis, ddof=ddof))
    except RuntimeWarning as w:
        if np.isinf(a).any():
            raise ValueError(
                'Infinite value encountered. The geometric standard deviation '
                'is defined for strictly positive values only.'
            ) from w
        a_nan = np.isnan(a)
        a_nan_any = a_nan.any()
        # exclude NaN's from negativity check, but
        # avoid expensive masking for arrays with no NaN
        if ((a_nan_any and np.less_equal(np.nanmin(a), 0)) or
              (not a_nan_any and np.less_equal(a, 0).any())):
            raise ValueError(
                'Non positive value encountered. The geometric standard '
                'deviation is defined for strictly positive values only.'
            ) from w
        elif 'Degrees of freedom <= 0 for slice' == str(w):
            raise ValueError(w) from w
        else:
            #  Remaining warnings don't need to be exceptions.
            return np.exp(np.std(log(a, where=~a_nan), axis=axis, ddof=ddof))
    except TypeError as e:
        raise ValueError(
            'Invalid array input. The inputs could not be '
            'safely coerced to any supported types') from e


# Private dictionary initialized only once at module level
# See https://en.wikipedia.org/wiki/Robust_measures_of_scale
_scale_conversions = {'raw': 1.0,
                      'normal': special.erfinv(0.5) * 2.0 * math.sqrt(2.0)}


def iqr(x, axis=None, rng=(25, 75), scale=1.0, nan_policy='propagate',
        interpolation='linear', keepdims=False):
    r"""
    Compute the interquartile range of the data along the specified axis.

    The interquartile range (IQR) is the difference between the 75th and
    25th percentile of the data. It is a measure of the dispersion
    similar to standard deviation or variance, but is much more robust
    against outliers [2]_.

    The ``rng`` parameter allows this function to compute other
    percentile ranges than the actual IQR. For example, setting
    ``rng=(0, 100)`` is equivalent to `numpy.ptp`.

    The IQR of an empty array is `np.nan`.

    .. versionadded:: 0.18.0

    Parameters
    ----------
    x : array_like
        Input array or object that can be converted to an array.
    axis : int or sequence of int, optional
        Axis along which the range is computed. The default is to
        compute the IQR for the entire array.
    rng : Two-element sequence containing floats in range of [0,100] optional
        Percentiles over which to compute the range. Each must be
        between 0 and 100, inclusive. The default is the true IQR:
        `(25, 75)`. The order of the elements is not important.
    scale : scalar or str, optional
        The numerical value of scale will be divided out of the final
        result. The following string values are recognized:

          * 'raw' : No scaling, just return the raw IQR.
            **Deprecated!**  Use `scale=1` instead.
          * 'normal' : Scale by
            :math:`2 \sqrt{2} erf^{-1}(\frac{1}{2}) \approx 1.349`.

        The default is 1.0. The use of scale='raw' is deprecated.
        Array-like scale is also allowed, as long
        as it broadcasts correctly to the output such that
        ``out / scale`` is a valid operation. The output dimensions
        depend on the input array, `x`, the `axis` argument, and the
        `keepdims` flag.
    nan_policy : {'propagate', 'raise', 'omit'}, optional
        Defines how to handle when input contains nan.
        The following options are available (default is 'propagate'):

          * 'propagate': returns nan
          * 'raise': throws an error
          * 'omit': performs the calculations ignoring nan values
    interpolation : {'linear', 'lower', 'higher', 'midpoint', 'nearest'}, optional
        Specifies the interpolation method to use when the percentile
        boundaries lie between two data points `i` and `j`.
        The following options are available (default is 'linear'):

          * 'linear': `i + (j - i) * fraction`, where `fraction` is the
            fractional part of the index surrounded by `i` and `j`.
          * 'lower': `i`.
          * 'higher': `j`.
          * 'nearest': `i` or `j` whichever is nearest.
          * 'midpoint': `(i + j) / 2`.

    keepdims : bool, optional
        If this is set to `True`, the reduced axes are left in the
        result as dimensions with size one. With this option, the result
        will broadcast correctly against the original array `x`.

    Returns
    -------
    iqr : scalar or ndarray
        If ``axis=None``, a scalar is returned. If the input contains
        integers or floats of smaller precision than ``np.float64``, then the
        output data-type is ``np.float64``. Otherwise, the output data-type is
        the same as that of the input.

    See Also
    --------
    numpy.std, numpy.var

    Notes
    -----
    This function is heavily dependent on the version of `numpy` that is
    installed. Versions greater than 1.11.0b3 are highly recommended, as they
    include a number of enhancements and fixes to `numpy.percentile` and
    `numpy.nanpercentile` that affect the operation of this function. The
    following modifications apply:

    Below 1.10.0 : `nan_policy` is poorly defined.
        The default behavior of `numpy.percentile` is used for 'propagate'. This
        is a hybrid of 'omit' and 'propagate' that mostly yields a skewed
        version of 'omit' since NaNs are sorted to the end of the data. A
        warning is raised if there are NaNs in the data.
    Below 1.9.0: `numpy.nanpercentile` does not exist.
        This means that `numpy.percentile` is used regardless of `nan_policy`
        and a warning is issued. See previous item for a description of the
        behavior.
    Below 1.9.0: `keepdims` and `interpolation` are not supported.
        The keywords get ignored with a warning if supplied with non-default
        values. However, multiple axes are still supported.

    References
    ----------
    .. [1] "Interquartile range" https://en.wikipedia.org/wiki/Interquartile_range
    .. [2] "Robust measures of scale" https://en.wikipedia.org/wiki/Robust_measures_of_scale
    .. [3] "Quantile" https://en.wikipedia.org/wiki/Quantile

    Examples
    --------
    >>> from scipy.stats import iqr
    >>> x = np.array([[10, 7, 4], [3, 2, 1]])
    >>> x
    array([[10,  7,  4],
           [ 3,  2,  1]])
    >>> iqr(x)
    4.0
    >>> iqr(x, axis=0)
    array([ 3.5,  2.5,  1.5])
    >>> iqr(x, axis=1)
    array([ 3.,  1.])
    >>> iqr(x, axis=1, keepdims=True)
    array([[ 3.],
           [ 1.]])

    """
    x = asarray(x)

    # This check prevents percentile from raising an error later. Also, it is
    # consistent with `np.var` and `np.std`.
    if not x.size:
        return np.nan

    # An error may be raised here, so fail-fast, before doing lengthy
    # computations, even though `scale` is not used until later
    if isinstance(scale, str):
        scale_key = scale.lower()
        if scale_key not in _scale_conversions:
            raise ValueError("{0} not a valid scale for `iqr`".format(scale))
        if scale_key == 'raw':
            warnings.warn(
                "use of scale='raw' is deprecated, use scale=1.0 instead",
                np.VisibleDeprecationWarning
                )
        scale = _scale_conversions[scale_key]

    # Select the percentile function to use based on nans and policy
    contains_nan, nan_policy = _contains_nan(x, nan_policy)

    if contains_nan and nan_policy == 'omit':
        percentile_func = np.nanpercentile
    else:
        percentile_func = np.percentile

    if len(rng) != 2:
        raise TypeError("quantile range must be two element sequence")

    if np.isnan(rng).any():
        raise ValueError("range must not contain NaNs")

    rng = sorted(rng)
    pct = percentile_func(x, rng, axis=axis, interpolation=interpolation,
                          keepdims=keepdims)
    out = np.subtract(pct[1], pct[0])

    if scale != 1.0:
        out /= scale

    return out


def _mad_1d(x, center, nan_policy):
    # Median absolute deviation for 1-d array x.
    # This is a helper function for `median_abs_deviation`; it assumes its
    # arguments have been validated already.  In particular,  x must be a
    # 1-d numpy array, center must be callable, and if nan_policy is not
    # 'propagate', it is assumed to be 'omit', because 'raise' is handled
    # in `median_abs_deviation`.
    # No warning is generated if x is empty or all nan.
    isnan = np.isnan(x)
    if isnan.any():
        if nan_policy == 'propagate':
            return np.nan
        x = x[~isnan]
    if x.size == 0:
        # MAD of an empty array is nan.
        return np.nan
    # Edge cases have been handled, so do the basic MAD calculation.
    med = center(x)
    mad = np.median(np.abs(x - med))
    return mad


def median_abs_deviation(x, axis=0, center=np.median, scale=1.0,
                         nan_policy='propagate'):
    r"""
    Compute the median absolute deviation of the data along the given axis.

    The median absolute deviation (MAD, [1]_) computes the median over the
    absolute deviations from the median. It is a measure of dispersion
    similar to the standard deviation but more robust to outliers [2]_.

    The MAD of an empty array is ``np.nan``.

    .. versionadded:: 1.5.0

    Parameters
    ----------
    x : array_like
        Input array or object that can be converted to an array.
    axis : int or None, optional
        Axis along which the range is computed. Default is 0. If None, compute
        the MAD over the entire array.
    center : callable, optional
        A function that will return the central value. The default is to use
        np.median. Any user defined function used will need to have the
        function signature ``func(arr, axis)``.
    scale : scalar or str, optional
        The numerical value of scale will be divided out of the final
        result. The default is 1.0. The string "normal" is also accepted,
        and results in `scale` being the inverse of the standard normal
        quantile function at 0.75, which is approximately 0.67449.
        Array-like scale is also allowed, as long as it broadcasts correctly
        to the output such that ``out / scale`` is a valid operation. The
        output dimensions depend on the input array, `x`, and the `axis`
        argument.
    nan_policy : {'propagate', 'raise', 'omit'}, optional
        Defines how to handle when input contains nan.
        The following options are available (default is 'propagate'):

        * 'propagate': returns nan
        * 'raise': throws an error
        * 'omit': performs the calculations ignoring nan values

    Returns
    -------
    mad : scalar or ndarray
        If ``axis=None``, a scalar is returned. If the input contains
        integers or floats of smaller precision than ``np.float64``, then the
        output data-type is ``np.float64``. Otherwise, the output data-type is
        the same as that of the input.

    See Also
    --------
    numpy.std, numpy.var, numpy.median, scipy.stats.iqr, scipy.stats.tmean,
    scipy.stats.tstd, scipy.stats.tvar

    Notes
    -----
    The `center` argument only affects the calculation of the central value
    around which the MAD is calculated. That is, passing in ``center=np.mean``
    will calculate the MAD around the mean - it will not calculate the *mean*
    absolute deviation.

    The input array may contain `inf`, but if `center` returns `inf`, the
    corresponding MAD for that data will be `nan`.

    References
    ----------
    .. [1] "Median absolute deviation",
           https://en.wikipedia.org/wiki/Median_absolute_deviation
    .. [2] "Robust measures of scale",
           https://en.wikipedia.org/wiki/Robust_measures_of_scale

    Examples
    --------
    When comparing the behavior of `median_abs_deviation` with ``np.std``,
    the latter is affected when we change a single value of an array to have an
    outlier value while the MAD hardly changes:

    >>> from scipy import stats
    >>> x = stats.norm.rvs(size=100, scale=1, random_state=123456)
    >>> x.std()
    0.9973906394005013
    >>> stats.median_abs_deviation(x)
    0.82832610097857
    >>> x[0] = 345.6
    >>> x.std()
    34.42304872314415
    >>> stats.median_abs_deviation(x)
    0.8323442311590675

    Axis handling example:

    >>> x = np.array([[10, 7, 4], [3, 2, 1]])
    >>> x
    array([[10,  7,  4],
           [ 3,  2,  1]])
    >>> stats.median_abs_deviation(x)
    array([3.5, 2.5, 1.5])
    >>> stats.median_abs_deviation(x, axis=None)
    2.0

    Scale normal example:

    >>> x = stats.norm.rvs(size=1000000, scale=2, random_state=123456)
    >>> stats.median_abs_deviation(x)
    1.3487398527041636
    >>> stats.median_abs_deviation(x, scale='normal')
    1.9996446978061115

    """
    if not callable(center):
        raise TypeError("The argument 'center' must be callable. The given "
                        f"value {repr(center)} is not callable.")

    # An error may be raised here, so fail-fast, before doing lengthy
    # computations, even though `scale` is not used until later
    if isinstance(scale, str):
        if scale.lower() == 'normal':
            scale = 0.6744897501960817  # special.ndtri(0.75)
        else:
            raise ValueError(f"{scale} is not a valid scale value.")

    x = asarray(x)

    # Consistent with `np.var` and `np.std`.
    if not x.size:
        if axis is None:
            return np.nan
        nan_shape = tuple(item for i, item in enumerate(x.shape) if i != axis)
        if nan_shape == ():
            # Return nan, not array(nan)
            return np.nan
        return np.full(nan_shape, np.nan)

    contains_nan, nan_policy = _contains_nan(x, nan_policy)

    if contains_nan:
        if axis is None:
            mad = _mad_1d(x.ravel(), center, nan_policy)
        else:
            mad = np.apply_along_axis(_mad_1d, axis, x, center, nan_policy)
    else:
        if axis is None:
            med = center(x, axis=None)
            mad = np.median(np.abs(x - med))
        else:
            # Wrap the call to center() in expand_dims() so it acts like
            # keepdims=True was used.
            med = np.expand_dims(center(x, axis=axis), axis)
            mad = np.median(np.abs(x - med), axis=axis)

    return mad / scale


# Keep the top newline so that the message does not show up on the stats page
_median_absolute_deviation_deprec_msg = """
To preserve the existing default behavior, use
`scipy.stats.median_abs_deviation(..., scale=1/1.4826)`.
The value 1.4826 is not numerically precise for scaling
with a normal distribution. For a numerically precise value, use
`scipy.stats.median_abs_deviation(..., scale='normal')`.
"""


# Due to numpy/gh-16349 we need to unindent the entire docstring
@np.deprecate(old_name='median_absolute_deviation',
              new_name='median_abs_deviation',
              message=_median_absolute_deviation_deprec_msg)
def median_absolute_deviation(x, axis=0, center=np.median, scale=1.4826,
                              nan_policy='propagate'):
    r"""
Compute the median absolute deviation of the data along the given axis.

The median absolute deviation (MAD, [1]_) computes the median over the
absolute deviations from the median. It is a measure of dispersion
similar to the standard deviation but more robust to outliers [2]_.

The MAD of an empty array is ``np.nan``.

.. versionadded:: 1.3.0

Parameters
----------
x : array_like
    Input array or object that can be converted to an array.
axis : int or None, optional
    Axis along which the range is computed. Default is 0. If None, compute
    the MAD over the entire array.
center : callable, optional
    A function that will return the central value. The default is to use
    np.median. Any user defined function used will need to have the function
    signature ``func(arr, axis)``.
scale : int, optional
    The scaling factor applied to the MAD. The default scale (1.4826)
    ensures consistency with the standard deviation for normally distributed
    data.
nan_policy : {'propagate', 'raise', 'omit'}, optional
    Defines how to handle when input contains nan.
    The following options are available (default is 'propagate'):

    * 'propagate': returns nan
    * 'raise': throws an error
    * 'omit': performs the calculations ignoring nan values

Returns
-------
mad : scalar or ndarray
    If ``axis=None``, a scalar is returned. If the input contains
    integers or floats of smaller precision than ``np.float64``, then the
    output data-type is ``np.float64``. Otherwise, the output data-type is
    the same as that of the input.

See Also
--------
numpy.std, numpy.var, numpy.median, scipy.stats.iqr, scipy.stats.tmean,
scipy.stats.tstd, scipy.stats.tvar

Notes
-----
The `center` argument only affects the calculation of the central value
around which the MAD is calculated. That is, passing in ``center=np.mean``
will calculate the MAD around the mean - it will not calculate the *mean*
absolute deviation.

References
----------
.. [1] "Median absolute deviation",
       https://en.wikipedia.org/wiki/Median_absolute_deviation
.. [2] "Robust measures of scale",
       https://en.wikipedia.org/wiki/Robust_measures_of_scale

Examples
--------
When comparing the behavior of `median_absolute_deviation` with ``np.std``,
the latter is affected when we change a single value of an array to have an
outlier value while the MAD hardly changes:

>>> from scipy import stats
>>> x = stats.norm.rvs(size=100, scale=1, random_state=123456)
>>> x.std()
0.9973906394005013
>>> stats.median_absolute_deviation(x)
1.2280762773108278
>>> x[0] = 345.6
>>> x.std()
34.42304872314415
>>> stats.median_absolute_deviation(x)
1.2340335571164334

Axis handling example:

>>> x = np.array([[10, 7, 4], [3, 2, 1]])
>>> x
array([[10,  7,  4],
       [ 3,  2,  1]])
>>> stats.median_absolute_deviation(x)
array([5.1891, 3.7065, 2.2239])
>>> stats.median_absolute_deviation(x, axis=None)
2.9652
"""
    if isinstance(scale, str):
        if scale.lower() == 'raw':
            warnings.warn(
                "use of scale='raw' is deprecated, use scale=1.0 instead",
                np.VisibleDeprecationWarning
                )
            scale = 1.0

    if not isinstance(scale, str):
        scale = 1 / scale

    return median_abs_deviation(x, axis=axis, center=center, scale=scale,
                                nan_policy=nan_policy)

#####################################
#         TRIMMING FUNCTIONS        #
#####################################


SigmaclipResult = namedtuple('SigmaclipResult', ('clipped', 'lower', 'upper'))


def sigmaclip(a, low=4., high=4.):
    """
    Perform iterative sigma-clipping of array elements.

    Starting from the full sample, all elements outside the critical range are
    removed, i.e. all elements of the input array `c` that satisfy either of
    the following conditions::

        c < mean(c) - std(c)*low
        c > mean(c) + std(c)*high

    The iteration continues with the updated sample until no
    elements are outside the (updated) range.

    Parameters
    ----------
    a : array_like
        Data array, will be raveled if not 1-D.
    low : float, optional
        Lower bound factor of sigma clipping. Default is 4.
    high : float, optional
        Upper bound factor of sigma clipping. Default is 4.

    Returns
    -------
    clipped : ndarray
        Input array with clipped elements removed.
    lower : float
        Lower threshold value use for clipping.
    upper : float
        Upper threshold value use for clipping.

    Examples
    --------
    >>> from scipy.stats import sigmaclip
    >>> a = np.concatenate((np.linspace(9.5, 10.5, 31),
    ...                     np.linspace(0, 20, 5)))
    >>> fact = 1.5
    >>> c, low, upp = sigmaclip(a, fact, fact)
    >>> c
    array([  9.96666667,  10.        ,  10.03333333,  10.        ])
    >>> c.var(), c.std()
    (0.00055555555555555165, 0.023570226039551501)
    >>> low, c.mean() - fact*c.std(), c.min()
    (9.9646446609406727, 9.9646446609406727, 9.9666666666666668)
    >>> upp, c.mean() + fact*c.std(), c.max()
    (10.035355339059327, 10.035355339059327, 10.033333333333333)

    >>> a = np.concatenate((np.linspace(9.5, 10.5, 11),
    ...                     np.linspace(-100, -50, 3)))
    >>> c, low, upp = sigmaclip(a, 1.8, 1.8)
    >>> (c == np.linspace(9.5, 10.5, 11)).all()
    True

    """
    c = np.asarray(a).ravel()
    delta = 1
    while delta:
        c_std = c.std()
        c_mean = c.mean()
        size = c.size
        critlower = c_mean - c_std * low
        critupper = c_mean + c_std * high
        c = c[(c >= critlower) & (c <= critupper)]
        delta = size - c.size

    return SigmaclipResult(c, critlower, critupper)


def trimboth(a, proportiontocut, axis=0):
    """
    Slice off a proportion of items from both ends of an array.

    Slice off the passed proportion of items from both ends of the passed
    array (i.e., with `proportiontocut` = 0.1, slices leftmost 10% **and**
    rightmost 10% of scores). The trimmed values are the lowest and
    highest ones.
    Slice off less if proportion results in a non-integer slice index (i.e.
    conservatively slices off `proportiontocut`).

    Parameters
    ----------
    a : array_like
        Data to trim.
    proportiontocut : float
        Proportion (in range 0-1) of total data set to trim of each end.
    axis : int or None, optional
        Axis along which to trim data. Default is 0. If None, compute over
        the whole array `a`.

    Returns
    -------
    out : ndarray
        Trimmed version of array `a`. The order of the trimmed content
        is undefined.

    See Also
    --------
    trim_mean

    Examples
    --------
    >>> from scipy import stats
    >>> a = np.arange(20)
    >>> b = stats.trimboth(a, 0.1)
    >>> b.shape
    (16,)

    """
    a = np.asarray(a)

    if a.size == 0:
        return a

    if axis is None:
        a = a.ravel()
        axis = 0

    nobs = a.shape[axis]
    lowercut = int(proportiontocut * nobs)
    uppercut = nobs - lowercut
    if (lowercut >= uppercut):
        raise ValueError("Proportion too big.")

    atmp = np.partition(a, (lowercut, uppercut - 1), axis)

    sl = [slice(None)] * atmp.ndim
    sl[axis] = slice(lowercut, uppercut)
    return atmp[tuple(sl)]


def trim1(a, proportiontocut, tail='right', axis=0):
    """
    Slice off a proportion from ONE end of the passed array distribution.

    If `proportiontocut` = 0.1, slices off 'leftmost' or 'rightmost'
    10% of scores. The lowest or highest values are trimmed (depending on
    the tail).
    Slice off less if proportion results in a non-integer slice index
    (i.e. conservatively slices off `proportiontocut` ).

    Parameters
    ----------
    a : array_like
        Input array.
    proportiontocut : float
        Fraction to cut off of 'left' or 'right' of distribution.
    tail : {'left', 'right'}, optional
        Defaults to 'right'.
    axis : int or None, optional
        Axis along which to trim data. Default is 0. If None, compute over
        the whole array `a`.

    Returns
    -------
    trim1 : ndarray
        Trimmed version of array `a`. The order of the trimmed content is
        undefined.

    """
    a = np.asarray(a)
    if axis is None:
        a = a.ravel()
        axis = 0

    nobs = a.shape[axis]

    # avoid possible corner case
    if proportiontocut >= 1:
        return []

    if tail.lower() == 'right':
        lowercut = 0
        uppercut = nobs - int(proportiontocut * nobs)

    elif tail.lower() == 'left':
        lowercut = int(proportiontocut * nobs)
        uppercut = nobs

    atmp = np.partition(a, (lowercut, uppercut - 1), axis)

    return atmp[lowercut:uppercut]


def trim_mean(a, proportiontocut, axis=0):
    """
    Return mean of array after trimming distribution from both tails.

    If `proportiontocut` = 0.1, slices off 'leftmost' and 'rightmost' 10% of
    scores. The input is sorted before slicing. Slices off less if proportion
    results in a non-integer slice index (i.e., conservatively slices off
    `proportiontocut` ).

    Parameters
    ----------
    a : array_like
        Input array.
    proportiontocut : float
        Fraction to cut off of both tails of the distribution.
    axis : int or None, optional
        Axis along which the trimmed means are computed. Default is 0.
        If None, compute over the whole array `a`.

    Returns
    -------
    trim_mean : ndarray
        Mean of trimmed array.

    See Also
    --------
    trimboth
    tmean : Compute the trimmed mean ignoring values outside given `limits`.

    Examples
    --------
    >>> from scipy import stats
    >>> x = np.arange(20)
    >>> stats.trim_mean(x, 0.1)
    9.5
    >>> x2 = x.reshape(5, 4)
    >>> x2
    array([[ 0,  1,  2,  3],
           [ 4,  5,  6,  7],
           [ 8,  9, 10, 11],
           [12, 13, 14, 15],
           [16, 17, 18, 19]])
    >>> stats.trim_mean(x2, 0.25)
    array([  8.,   9.,  10.,  11.])
    >>> stats.trim_mean(x2, 0.25, axis=1)
    array([  1.5,   5.5,   9.5,  13.5,  17.5])

    """
    a = np.asarray(a)

    if a.size == 0:
        return np.nan

    if axis is None:
        a = a.ravel()
        axis = 0

    nobs = a.shape[axis]
    lowercut = int(proportiontocut * nobs)
    uppercut = nobs - lowercut
    if (lowercut > uppercut):
        raise ValueError("Proportion too big.")

    atmp = np.partition(a, (lowercut, uppercut - 1), axis)

    sl = [slice(None)] * atmp.ndim
    sl[axis] = slice(lowercut, uppercut)
    return np.mean(atmp[tuple(sl)], axis=axis)


F_onewayResult = namedtuple('F_onewayResult', ('statistic', 'pvalue'))


class F_onewayConstantInputWarning(RuntimeWarning):
    """
    Warning generated by `f_oneway` when an input is constant, e.g.
    each of the samples provided is a constant array.
    """

    def __init__(self, msg=None):
        if msg is None:
            msg = ("Each of the input arrays is constant;"
                   "the F statistic is not defined or infinite")
        self.args = (msg,)


class F_onewayBadInputSizesWarning(RuntimeWarning):
    """
    Warning generated by `f_oneway` when an input has length 0,
    or if all the inputs have length 1.
    """
    pass


def _create_f_oneway_nan_result(shape, axis):
    """
    This is a helper function for f_oneway for creating the return values
    in certain degenerate conditions.  It creates return values that are
    all nan with the appropriate shape for the given `shape` and `axis`.
    """
    axis = np.core.multiarray.normalize_axis_index(axis, len(shape))
    shp = shape[:axis] + shape[axis+1:]
    if shp == ():
        f = np.nan
        prob = np.nan
    else:
        f = np.full(shp, fill_value=np.nan)
        prob = f.copy()
    return F_onewayResult(f, prob)


def _first(arr, axis):
    """
    Return arr[..., 0:1, ...] where 0:1 is in the `axis` position.
    """
    return np.take_along_axis(arr, np.array(0, ndmin=arr.ndim), axis)


def f_oneway(*args, axis=0):
    """
    Perform one-way ANOVA.

    The one-way ANOVA tests the null hypothesis that two or more groups have
    the same population mean.  The test is applied to samples from two or
    more groups, possibly with differing sizes.

    Parameters
    ----------
    sample1, sample2, ... : array_like
        The sample measurements for each group.  There must be at least
        two arguments.  If the arrays are multidimensional, then all the
        dimensions of the array must be the same except for `axis`.
    axis : int, optional
        Axis of the input arrays along which the test is applied.
        Default is 0.

    Returns
    -------
    statistic : float
        The computed F statistic of the test.
    pvalue : float
        The associated p-value from the F distribution.

    Warns
    -----
    F_onewayConstantInputWarning
        Raised if each of the input arrays is constant array.
        In this case the F statistic is either infinite or isn't defined,
        so ``np.inf`` or ``np.nan`` is returned.

    F_onewayBadInputSizesWarning
        Raised if the length of any input array is 0, or if all the input
        arrays have length 1.  ``np.nan`` is returned for the F statistic
        and the p-value in these cases.

    Notes
    -----
    The ANOVA test has important assumptions that must be satisfied in order
    for the associated p-value to be valid.

    1. The samples are independent.
    2. Each sample is from a normally distributed population.
    3. The population standard deviations of the groups are all equal.  This
       property is known as homoscedasticity.

    If these assumptions are not true for a given set of data, it may still
    be possible to use the Kruskal-Wallis H-test (`scipy.stats.kruskal`) or
    the Alexander-Govern test (`scipy.stats.alexandergovern`) although with
    some loss of power.

    The length of each group must be at least one, and there must be at
    least one group with length greater than one.  If these conditions
    are not satisfied, a warning is generated and (``np.nan``, ``np.nan``)
    is returned.

    If each group contains constant values, and there exist at least two
    groups with different values, the function generates a warning and
    returns (``np.inf``, 0).

    If all values in all groups are the same, function generates a warning
    and returns (``np.nan``, ``np.nan``).

    The algorithm is from Heiman [2]_, pp.394-7.

    References
    ----------
    .. [1] R. Lowry, "Concepts and Applications of Inferential Statistics",
           Chapter 14, 2014, http://vassarstats.net/textbook/

    .. [2] G.W. Heiman, "Understanding research methods and statistics: An
           integrated introduction for psychology", Houghton, Mifflin and
           Company, 2001.

    .. [3] G.H. McDonald, "Handbook of Biological Statistics", One-way ANOVA.
           http://www.biostathandbook.com/onewayanova.html

    Examples
    --------
    >>> from scipy.stats import f_oneway

    Here are some data [3]_ on a shell measurement (the length of the anterior
    adductor muscle scar, standardized by dividing by length) in the mussel
    Mytilus trossulus from five locations: Tillamook, Oregon; Newport, Oregon;
    Petersburg, Alaska; Magadan, Russia; and Tvarminne, Finland, taken from a
    much larger data set used in McDonald et al. (1991).

    >>> tillamook = [0.0571, 0.0813, 0.0831, 0.0976, 0.0817, 0.0859, 0.0735,
    ...              0.0659, 0.0923, 0.0836]
    >>> newport = [0.0873, 0.0662, 0.0672, 0.0819, 0.0749, 0.0649, 0.0835,
    ...            0.0725]
    >>> petersburg = [0.0974, 0.1352, 0.0817, 0.1016, 0.0968, 0.1064, 0.105]
    >>> magadan = [0.1033, 0.0915, 0.0781, 0.0685, 0.0677, 0.0697, 0.0764,
    ...            0.0689]
    >>> tvarminne = [0.0703, 0.1026, 0.0956, 0.0973, 0.1039, 0.1045]
    >>> f_oneway(tillamook, newport, petersburg, magadan, tvarminne)
    F_onewayResult(statistic=7.121019471642447, pvalue=0.0002812242314534544)

    `f_oneway` accepts multidimensional input arrays.  When the inputs
    are multidimensional and `axis` is not given, the test is performed
    along the first axis of the input arrays.  For the following data, the
    test is performed three times, once for each column.

    >>> a = np.array([[9.87, 9.03, 6.81],
    ...               [7.18, 8.35, 7.00],
    ...               [8.39, 7.58, 7.68],
    ...               [7.45, 6.33, 9.35],
    ...               [6.41, 7.10, 9.33],
    ...               [8.00, 8.24, 8.44]])
    >>> b = np.array([[6.35, 7.30, 7.16],
    ...               [6.65, 6.68, 7.63],
    ...               [5.72, 7.73, 6.72],
    ...               [7.01, 9.19, 7.41],
    ...               [7.75, 7.87, 8.30],
    ...               [6.90, 7.97, 6.97]])
    >>> c = np.array([[3.31, 8.77, 1.01],
    ...               [8.25, 3.24, 3.62],
    ...               [6.32, 8.81, 5.19],
    ...               [7.48, 8.83, 8.91],
    ...               [8.59, 6.01, 6.07],
    ...               [3.07, 9.72, 7.48]])
    >>> F, p = f_oneway(a, b, c)
    >>> F
    array([1.75676344, 0.03701228, 3.76439349])
    >>> p
    array([0.20630784, 0.96375203, 0.04733157])

    """
    if len(args) < 2:
        raise TypeError(f'at least two inputs are required; got {len(args)}.')

    args = [np.asarray(arg, dtype=float) for arg in args]

    # ANOVA on N groups, each in its own array
    num_groups = len(args)

    # We haven't explicitly validated axis, but if it is bad, this call of
    # np.concatenate will raise np.AxisError.  The call will raise ValueError
    # if the dimensions of all the arrays, except the axis dimension, are not
    # the same.
    alldata = np.concatenate(args, axis=axis)
    bign = alldata.shape[axis]

    # Check this after forming alldata, so shape errors are detected
    # and reported before checking for 0 length inputs.
    if any(arg.shape[axis] == 0 for arg in args):
        warnings.warn(F_onewayBadInputSizesWarning('at least one input '
                                                   'has length 0'))
        return _create_f_oneway_nan_result(alldata.shape, axis)

    # Must have at least one group with length greater than 1.
    if all(arg.shape[axis] == 1 for arg in args):
        msg = ('all input arrays have length 1.  f_oneway requires that at '
               'least one input has length greater than 1.')
        warnings.warn(F_onewayBadInputSizesWarning(msg))
        return _create_f_oneway_nan_result(alldata.shape, axis)

    # Check if the values within each group are constant, and if the common
    # value in at least one group is different from that in another group.
    # Based on https://github.com/scipy/scipy/issues/11669

    # If axis=0, say, and the groups have shape (n0, ...), (n1, ...), ...,
    # then is_const is a boolean array with shape (num_groups, ...).
    # It is True if the groups along the axis slice are each consant.
    # In the typical case where each input array is 1-d, is_const is a
    # 1-d array with length num_groups.
    is_const = np.concatenate([(_first(a, axis) == a).all(axis=axis,
                                                          keepdims=True)
                               for a in args], axis=axis)

    # all_const is a boolean array with shape (...) (see previous comment).
    # It is True if the values within each group along the axis slice are
    # the same (e.g. [[3, 3, 3], [5, 5, 5, 5], [4, 4, 4]]).
    all_const = is_const.all(axis=axis)
    if all_const.any():
        warnings.warn(F_onewayConstantInputWarning())

    # all_same_const is True if all the values in the groups along the axis=0
    # slice are the same (e.g. [[3, 3, 3], [3, 3, 3, 3], [3, 3, 3]]).
    all_same_const = (_first(alldata, axis) == alldata).all(axis=axis)

    # Determine the mean of the data, and subtract that from all inputs to a
    # variance (via sum_of_sq / sq_of_sum) calculation.  Variance is invariant
    # to a shift in location, and centering all data around zero vastly
    # improves numerical stability.
    offset = alldata.mean(axis=axis, keepdims=True)
    alldata -= offset

    normalized_ss = _square_of_sums(alldata, axis=axis) / bign

    sstot = _sum_of_squares(alldata, axis=axis) - normalized_ss

    ssbn = 0
    for a in args:
        ssbn += _square_of_sums(a - offset, axis=axis) / a.shape[axis]

    # Naming: variables ending in bn/b are for "between treatments", wn/w are
    # for "within treatments"
    ssbn -= normalized_ss
    sswn = sstot - ssbn
    dfbn = num_groups - 1
    dfwn = bign - num_groups
    msb = ssbn / dfbn
    msw = sswn / dfwn
    with np.errstate(divide='ignore', invalid='ignore'):
        f = msb / msw

    prob = special.fdtrc(dfbn, dfwn, f)   # equivalent to stats.f.sf

    # Fix any f values that should be inf or nan because the corresponding
    # inputs were constant.
    if np.isscalar(f):
        if all_same_const:
            f = np.nan
            prob = np.nan
        elif all_const:
            f = np.inf
            prob = 0.0
    else:
        f[all_const] = np.inf
        prob[all_const] = 0.0
        f[all_same_const] = np.nan
        prob[all_same_const] = np.nan

    return F_onewayResult(f, prob)


def alexandergovern(*args, nan_policy='propagate'):
    """
    Performs the Alexander Govern test.

    The Alexander-Govern approximation tests the equality of k independent
    means in the face of heterogeneity of variance. The test is applied to
    samples from two or more groups, possibly with differing sizes.

    Parameters
    ----------
    sample1, sample2, ... : array_like
        The sample measurements for each group.  There must be at least
        two samples.
    nan_policy : {'propagate', 'raise', 'omit'}, optional
        Defines how to handle when input contains nan.
        The following options are available (default is 'propagate'):

        * 'propagate': returns nan
        * 'raise': throws an error
        * 'omit': performs the calculations ignoring nan values

    Returns
    -------
    statistic : float
        The computed A statistic of the test.
    pvalue : float
        The associated p-value from the chi-squared distribution.

    Warns
    -----
    AlexanderGovernConstantInputWarning
        Raised if an input is a constant array.  The statistic is not defined
        in this case, so ``np.nan`` is returned.

    See Also
    --------
    f_oneway : one-way ANOVA

    Notes
    -----
    The use of this test relies on several assumptions.

    1. The samples are independent.
    2. Each sample is from a normally distributed population.
    3. Unlike `f_oneway`, this test does not assume on homoscedasticity,
       instead relaxing the assumption of equal variances.

    Input samples must be finite, one dimensional, and with size greater than
    one.

    References
    ----------
    .. [1] Alexander, Ralph A., and Diane M. Govern. "A New and Simpler
           Approximation for ANOVA under Variance Heterogeneity." Journal
           of Educational Statistics, vol. 19, no. 2, 1994, pp. 91-101.
           JSTOR, www.jstor.org/stable/1165140. Accessed 12 Sept. 2020.

    Examples
    --------
    >>> from scipy.stats import alexandergovern

    Here are some data on annual percentage rate of interest charged on
    new car loans at nine of the largest banks in four American cities
    taken from the National Institute of Standards and Technology's
    ANOVA dataset.

    We use `alexandergovern` to test the null hypothesis that all cities
    have the same mean APR against the alternative that the cities do not
    all have the same mean APR. We decide that a sigificance level of 5%
    is required to reject the null hypothesis in favor of the alternative.

    >>> atlanta = [13.75, 13.75, 13.5, 13.5, 13.0, 13.0, 13.0, 12.75, 12.5]
    >>> chicago = [14.25, 13.0, 12.75, 12.5, 12.5, 12.4, 12.3, 11.9, 11.9]
    >>> houston = [14.0, 14.0, 13.51, 13.5, 13.5, 13.25, 13.0, 12.5, 12.5]
    >>> memphis = [15.0, 14.0, 13.75, 13.59, 13.25, 12.97, 12.5, 12.25,
    ...           11.89]
    >>> alexandergovern(atlanta, chicago, houston, memphis)
    AlexanderGovernResult(statistic=4.65087071883494,
                          pvalue=0.19922132490385214)

    The p-value is 0.1992, indicating a nearly 20% chance of observing
    such an extreme value of the test statistic under the null hypothesis.
    This exceeds 5%, so we do not reject the null hypothesis in favor of
    the alternative.
    """

    args = _alexandergovern_input_validation(args, nan_policy)

    if np.any([(arg == arg[0]).all() for arg in args]):
        warnings.warn(AlexanderGovernConstantInputWarning())
        return AlexanderGovernResult(np.nan, np.nan)

    # The following formula numbers reference the equation described on
    # page 92 by Alexander, Govern. Formulas 5, 6, and 7 describe other
    # tests that serve as the basis for equation (8) but are not needed
    # to perform the test.

    # precalculate mean and length of each sample
    lengths = np.array([ma.count(arg) if nan_policy == 'omit' else len(arg)
                        for arg in args])
    means = np.array([np.mean(arg) for arg in args])

    # (1) determine standard error of the mean for each sample
    standard_errors = [np.std(arg, ddof=1) / np.sqrt(length)
                       for arg, length in zip(args, lengths)]

    # (2) define a weight for each sample
    inv_sq_se = 1 / np.square(standard_errors)
    weights = inv_sq_se / np.sum(inv_sq_se)

    # (3) determine variance-weighted estimate of the common mean
    var_w = np.sum(weights * means)

    # (4) determine one-sample t statistic for each group
    t_stats = (means - var_w)/standard_errors

    # calculate parameters to be used in transformation
    v = lengths - 1
    a = v - .5
    b = 48 * a**2
    c = (a * np.log(1 + (t_stats ** 2)/v))**.5

    # (8) perform a normalizing transformation on t statistic
    z = (c + ((c**3 + 3*c)/b) -
         ((4*c**7 + 33*c**5 + 240*c**3 + 855*c) /
          (b**2*10 + 8*b*c**4 + 1000*b)))

    # (9) calculate statistic
    A = np.sum(np.square(z))

    # "[the p value is determined from] central chi-square random deviates
    # with k - 1 degrees of freedom". Alexander, Govern (94)
    p = distributions.chi2.sf(A, len(args) - 1)
    return AlexanderGovernResult(A, p)


def _alexandergovern_input_validation(args, nan_policy):
    if len(args) < 2:
        raise TypeError(f"2 or more inputs required, got {len(args)}")

    # input arrays are flattened
    args = [np.asarray(arg, dtype=float) for arg in args]

    for i, arg in enumerate(args):
        if np.size(arg) <= 1:
            raise ValueError("Input sample size must be greater than one.")
        if arg.ndim != 1:
            raise ValueError("Input samples must be one-dimensional")
        if np.isinf(arg).any():
            raise ValueError("Input samples must be finite.")

        contains_nan, nan_policy = _contains_nan(arg, nan_policy=nan_policy)
        if contains_nan and nan_policy == 'omit':
            args[i] = ma.masked_invalid(arg)
    return args


AlexanderGovernResult = make_dataclass("AlexanderGovernResult", ("statistic",
                                                                 "pvalue"))


class AlexanderGovernConstantInputWarning(RuntimeWarning):
    """Warning generated by `alexandergovern` when an input is constant."""

    def __init__(self, msg=None):
        if msg is None:
            msg = ("An input array is constant; the statistic is not defined.")
        self.args = (msg,)


class PearsonRConstantInputWarning(RuntimeWarning):
    """Warning generated by `pearsonr` when an input is constant."""

    def __init__(self, msg=None):
        if msg is None:
            msg = ("An input array is constant; the correlation coefficent "
                   "is not defined.")
        self.args = (msg,)


class PearsonRNearConstantInputWarning(RuntimeWarning):
    """Warning generated by `pearsonr` when an input is nearly constant."""

    def __init__(self, msg=None):
        if msg is None:
            msg = ("An input array is nearly constant; the computed "
                   "correlation coefficent may be inaccurate.")
        self.args = (msg,)


@_vectorize_hypotest_factory(
    result_creator=lambda res: (res[..., 0], res[..., 1]),
    n_samples=2, paired=True)
def pearsonr(x, y):
    r"""
    Pearson correlation coefficient and p-value for testing non-correlation.

    The Pearson correlation coefficient [1]_ measures the linear relationship
    between two datasets.  The calculation of the p-value relies on the
    assumption that each dataset is normally distributed.  (See Kowalski [3]_
    for a discussion of the effects of non-normality of the input on the
    distribution of the correlation coefficient.)  Like other correlation
    coefficients, this one varies between -1 and +1 with 0 implying no
    correlation. Correlations of -1 or +1 imply an exact linear relationship.
    Positive correlations imply that as x increases, so does y. Negative
    correlations imply that as x increases, y decreases.

    The p-value roughly indicates the probability of an uncorrelated system
    producing datasets that have a Pearson correlation at least as extreme
    as the one computed from these datasets.

    Parameters
    ----------
    x : (N,) array_like
        Input array.
    y : (N,) array_like
        Input array.

    Returns
    -------
    r : float
        Pearson's correlation coefficient.
    p-value : float
        Two-tailed p-value.

    Warns
    -----
    PearsonRConstantInputWarning
        Raised if an input is a constant array.  The correlation coefficient
        is not defined in this case, so ``np.nan`` is returned.

    PearsonRNearConstantInputWarning
        Raised if an input is "nearly" constant.  The array ``x`` is considered
        nearly constant if ``norm(x - mean(x)) < 1e-13 * abs(mean(x))``.
        Numerical errors in the calculation ``x - mean(x)`` in this case might
        result in an inaccurate calculation of r.

    See Also
    --------
    spearmanr : Spearman rank-order correlation coefficient.
    kendalltau : Kendall's tau, a correlation measure for ordinal data.

    Notes
    -----
    The correlation coefficient is calculated as follows:

    .. math::

        r = \frac{\sum (x - m_x) (y - m_y)}
                 {\sqrt{\sum (x - m_x)^2 \sum (y - m_y)^2}}

    where :math:`m_x` is the mean of the vector :math:`x` and :math:`m_y` is
    the mean of the vector :math:`y`.

    Under the assumption that :math:`x` and :math:`m_y` are drawn from
    independent normal distributions (so the population correlation coefficient
    is 0), the probability density function of the sample correlation
    coefficient :math:`r` is ([1]_, [2]_):

    .. math::

        f(r) = \frac{{(1-r^2)}^{n/2-2}}{\mathrm{B}(\frac{1}{2},\frac{n}{2}-1)}

    where n is the number of samples, and B is the beta function.  This
    is sometimes referred to as the exact distribution of r.  This is
    the distribution that is used in `pearsonr` to compute the p-value.
    The distribution is a beta distribution on the interval [-1, 1],
    with equal shape parameters a = b = n/2 - 1.  In terms of SciPy's
    implementation of the beta distribution, the distribution of r is::

        dist = scipy.stats.beta(n/2 - 1, n/2 - 1, loc=-1, scale=2)

    The p-value returned by `pearsonr` is a two-sided p-value.  For a
    given sample with correlation coefficient r, the p-value is
    the probability that abs(r') of a random sample x' and y' drawn from
    the population with zero correlation would be greater than or equal
    to abs(r).  In terms of the object ``dist`` shown above, the p-value
    for a given r and length n can be computed as::

        p = 2*dist.cdf(-abs(r))

    When n is 2, the above continuous distribution is not well-defined.
    One can interpret the limit of the beta distribution as the shape
    parameters a and b approach a = b = 0 as a discrete distribution with
    equal probability masses at r = 1 and r = -1.  More directly, one
    can observe that, given the data x = [x1, x2] and y = [y1, y2], and
    assuming x1 != x2 and y1 != y2, the only possible values for r are 1
    and -1.  Because abs(r') for any sample x' and y' with length 2 will
    be 1, the two-sided p-value for a sample of length 2 is always 1.

    References
    ----------
    .. [1] "Pearson correlation coefficient", Wikipedia,
           https://en.wikipedia.org/wiki/Pearson_correlation_coefficient
    .. [2] Student, "Probable error of a correlation coefficient",
           Biometrika, Volume 6, Issue 2-3, 1 September 1908, pp. 302-310.
    .. [3] C. J. Kowalski, "On the Effects of Non-Normality on the Distribution
           of the Sample Product-Moment Correlation Coefficient"
           Journal of the Royal Statistical Society. Series C (Applied
           Statistics), Vol. 21, No. 1 (1972), pp. 1-12.

    Examples
    --------
    >>> from scipy import stats
    >>> a = np.array([0, 0, 0, 1, 1, 1, 1])
    >>> b = np.arange(7)
    >>> stats.pearsonr(a, b)
    (0.8660254037844386, 0.011724811003954649)

    >>> stats.pearsonr([1, 2, 3, 4, 5], [10, 9, 2.5, 6, 4])
    (-0.7426106572325057, 0.1505558088534455)

    """
    n = len(x)
    if n != len(y):
        raise ValueError('x and y must have the same length.')

    if n < 2:
        raise ValueError('x and y must have length at least 2.')

    x = np.asarray(x)
    y = np.asarray(y)

    # If an input is constant, the correlation coefficient is not defined.
    if (x == x[0]).all() or (y == y[0]).all():
        warnings.warn(PearsonRConstantInputWarning())
        return np.nan, np.nan

    # dtype is the data type for the calculations.  This expression ensures
    # that the data type is at least 64 bit floating point.  It might have
    # more precision if the input is, for example, np.longdouble.
    dtype = type(1.0 + x[0] + y[0])

    if n == 2:
        return dtype(np.sign(x[1] - x[0])*np.sign(y[1] - y[0])), 1.0

    xmean = x.mean(dtype=dtype)
    ymean = y.mean(dtype=dtype)

    # By using `astype(dtype)`, we ensure that the intermediate calculations
    # use at least 64 bit floating point.
    xm = x.astype(dtype) - xmean
    ym = y.astype(dtype) - ymean

    # Unlike np.linalg.norm or the expression sqrt((xm*xm).sum()),
    # scipy.linalg.norm(xm) does not overflow if xm is, for example,
    # [-5e210, 5e210, 3e200, -3e200]
    normxm = linalg.norm(xm)
    normym = linalg.norm(ym)

    threshold = 1e-13
    if normxm < threshold*abs(xmean) or normym < threshold*abs(ymean):
        # If all the values in x (likewise y) are very close to the mean,
        # the loss of precision that occurs in the subtraction xm = x - xmean
        # might result in large errors in r.
        warnings.warn(PearsonRNearConstantInputWarning())

    r = np.dot(xm/normxm, ym/normym)

    # Presumably, if abs(r) > 1, then it is only some small artifact of
    # floating point arithmetic.
    r = max(min(r, 1.0), -1.0)

    # As explained in the docstring, the p-value can be computed as
    #     p = 2*dist.cdf(-abs(r))
    # where dist is the beta distribution on [-1, 1] with shape parameters
    # a = b = n/2 - 1.  `special.btdtr` is the CDF for the beta distribution
    # on [0, 1].  To use it, we make the transformation  x = (r + 1)/2; the
    # shape parameters do not change.  Then -abs(r) used in `cdf(-abs(r))`
    # becomes x = (-abs(r) + 1)/2 = 0.5*(1 - abs(r)).  (r is cast to float64
    # to avoid a TypeError raised by btdtr when r is higher precision.)
    ab = n/2 - 1
    prob = 2*special.btdtr(ab, ab, 0.5*(1 - abs(np.float64(r))))

    return r, prob


def fisher_exact(table, alternative='two-sided'):
    """
    Perform a Fisher exact test on a 2x2 contingency table.

    Parameters
    ----------
    table : array_like of ints
        A 2x2 contingency table.  Elements should be non-negative integers.
    alternative : {'two-sided', 'less', 'greater'}, optional
        Defines the alternative hypothesis.
        The following options are available (default is 'two-sided'):

          * 'two-sided'
          * 'less': one-sided
          * 'greater': one-sided

    Returns
    -------
    oddsratio : float
        This is prior odds ratio and not a posterior estimate.
    p_value : float
        P-value, the probability of obtaining a distribution at least as
        extreme as the one that was actually observed, assuming that the
        null hypothesis is true.

    See Also
    --------
    chi2_contingency : Chi-square test of independence of variables in a
        contingency table.
    barnard_exact : Barnard's exact test, which is a more powerful alternative
        than Fisher's exact test for 2x2 contingency tables.

    Notes
    -----
    The calculated odds ratio is different from the one R uses. This scipy
    implementation returns the (more common) "unconditional Maximum
    Likelihood Estimate", while R uses the "conditional Maximum Likelihood
    Estimate".

    For tables with large numbers, the (inexact) chi-square test implemented
    in the function `chi2_contingency` can also be used.

    Examples
    --------
    Say we spend a few days counting whales and sharks in the Atlantic and
    Indian oceans. In the Atlantic ocean we find 8 whales and 1 shark, in the
    Indian ocean 2 whales and 5 sharks. Then our contingency table is::

                Atlantic  Indian
        whales     8        2
        sharks     1        5

    We use this table to find the p-value:

    >>> import scipy.stats as stats
    >>> oddsratio, pvalue = stats.fisher_exact([[8, 2], [1, 5]])
    >>> pvalue
    0.0349...

    The probability that we would observe this or an even more imbalanced ratio
    by chance is about 3.5%.  A commonly used significance level is 5%--if we
    adopt that, we can therefore conclude that our observed imbalance is
    statistically significant; whales prefer the Atlantic while sharks prefer
    the Indian ocean.

    """
    hypergeom = distributions.hypergeom
    c = np.asarray(table, dtype=np.int64)  # int32 is not enough for the algorithm
    if not c.shape == (2, 2):
        raise ValueError("The input `table` must be of shape (2, 2).")

    if np.any(c < 0):
        raise ValueError("All values in `table` must be nonnegative.")

    if 0 in c.sum(axis=0) or 0 in c.sum(axis=1):
        # If both values in a row or column are zero, the p-value is 1 and
        # the odds ratio is NaN.
        return np.nan, 1.0

    if c[1, 0] > 0 and c[0, 1] > 0:
        oddsratio = c[0, 0] * c[1, 1] / (c[1, 0] * c[0, 1])
    else:
        oddsratio = np.inf

    n1 = c[0, 0] + c[0, 1]
    n2 = c[1, 0] + c[1, 1]
    n = c[0, 0] + c[1, 0]

    def binary_search(n, n1, n2, side):
        """Binary search for where to begin halves in two-sided test."""
        if side == "upper":
            minval = mode
            maxval = n
        else:
            minval = 0
            maxval = mode
        guess = -1
        while maxval - minval > 1:
            if maxval == minval + 1 and guess == minval:
                guess = maxval
            else:
                guess = (maxval + minval) // 2
            pguess = hypergeom.pmf(guess, n1 + n2, n1, n)
            if side == "upper":
                ng = guess - 1
            else:
                ng = guess + 1
            if pguess <= pexact < hypergeom.pmf(ng, n1 + n2, n1, n):
                break
            elif pguess < pexact:
                maxval = guess
            else:
                minval = guess
        if guess == -1:
            guess = minval
        if side == "upper":
            while guess > 0 and hypergeom.pmf(guess, n1 + n2, n1, n) < pexact * epsilon:
                guess -= 1
            while hypergeom.pmf(guess, n1 + n2, n1, n) > pexact / epsilon:
                guess += 1
        else:
            while hypergeom.pmf(guess, n1 + n2, n1, n) < pexact * epsilon:
                guess += 1
            while guess > 0 and hypergeom.pmf(guess, n1 + n2, n1, n) > pexact / epsilon:
                guess -= 1
        return guess

    if alternative == 'less':
        pvalue = hypergeom.cdf(c[0, 0], n1 + n2, n1, n)
    elif alternative == 'greater':
        # Same formula as the 'less' case, but with the second column.
        pvalue = hypergeom.cdf(c[0, 1], n1 + n2, n1, c[0, 1] + c[1, 1])
    elif alternative == 'two-sided':
        mode = int((n + 1) * (n1 + 1) / (n1 + n2 + 2))
        pexact = hypergeom.pmf(c[0, 0], n1 + n2, n1, n)
        pmode = hypergeom.pmf(mode, n1 + n2, n1, n)

        epsilon = 1 - 1e-4
        if np.abs(pexact - pmode) / np.maximum(pexact, pmode) <= 1 - epsilon:
            return oddsratio, 1.

        elif c[0, 0] < mode:
            plower = hypergeom.cdf(c[0, 0], n1 + n2, n1, n)
            if hypergeom.pmf(n, n1 + n2, n1, n) > pexact / epsilon:
                return oddsratio, plower

            guess = binary_search(n, n1, n2, "upper")
            pvalue = plower + hypergeom.sf(guess - 1, n1 + n2, n1, n)
        else:
            pupper = hypergeom.sf(c[0, 0] - 1, n1 + n2, n1, n)
            if hypergeom.pmf(0, n1 + n2, n1, n) > pexact / epsilon:
                return oddsratio, pupper

            guess = binary_search(n, n1, n2, "lower")
            pvalue = pupper + hypergeom.cdf(guess, n1 + n2, n1, n)
    else:
        msg = "`alternative` should be one of {'two-sided', 'less', 'greater'}"
        raise ValueError(msg)

    pvalue = min(pvalue, 1.0)

    return oddsratio, pvalue


class SpearmanRConstantInputWarning(RuntimeWarning):
    """Warning generated by `spearmanr` when an input is constant."""

    def __init__(self, msg=None):
        if msg is None:
            msg = ("An input array is constant; the correlation coefficent "
                   "is not defined.")
        self.args = (msg,)


SpearmanrResult = namedtuple('SpearmanrResult', ('correlation', 'pvalue'))


def spearmanr(a, b=None, axis=0, nan_policy='propagate'):
    """
    Calculate a Spearman correlation coefficient with associated p-value.

    The Spearman rank-order correlation coefficient is a nonparametric measure
    of the monotonicity of the relationship between two datasets. Unlike the
    Pearson correlation, the Spearman correlation does not assume that both
    datasets are normally distributed. Like other correlation coefficients,
    this one varies between -1 and +1 with 0 implying no correlation.
    Correlations of -1 or +1 imply an exact monotonic relationship. Positive
    correlations imply that as x increases, so does y. Negative correlations
    imply that as x increases, y decreases.

    The p-value roughly indicates the probability of an uncorrelated system
    producing datasets that have a Spearman correlation at least as extreme
    as the one computed from these datasets. The p-values are not entirely
    reliable but are probably reasonable for datasets larger than 500 or so.

    Parameters
    ----------
    a, b : 1D or 2D array_like, b is optional
        One or two 1-D or 2-D arrays containing multiple variables and
        observations. When these are 1-D, each represents a vector of
        observations of a single variable. For the behavior in the 2-D case,
        see under ``axis``, below.
        Both arrays need to have the same length in the ``axis`` dimension.
    axis : int or None, optional
        If axis=0 (default), then each column represents a variable, with
        observations in the rows. If axis=1, the relationship is transposed:
        each row represents a variable, while the columns contain observations.
        If axis=None, then both arrays will be raveled.
    nan_policy : {'propagate', 'raise', 'omit'}, optional
        Defines how to handle when input contains nan.
        The following options are available (default is 'propagate'):

          * 'propagate': returns nan
          * 'raise': throws an error
          * 'omit': performs the calculations ignoring nan values

    Returns
    -------
    correlation : float or ndarray (2-D square)
        Spearman correlation matrix or correlation coefficient (if only 2
        variables are given as parameters. Correlation matrix is square with
        length equal to total number of variables (columns or rows) in ``a``
        and ``b`` combined.
    pvalue : float
        The two-sided p-value for a hypothesis test whose null hypothesis is
        that two sets of data are uncorrelated, has same dimension as rho.

    References
    ----------
    .. [1] Zwillinger, D. and Kokoska, S. (2000). CRC Standard
       Probability and Statistics Tables and Formulae. Chapman & Hall: New
       York. 2000.
       Section  14.7

    Examples
    --------
    >>> from scipy import stats
    >>> stats.spearmanr([1,2,3,4,5], [5,6,7,8,7])
    (0.82078268166812329, 0.088587005313543798)
    >>> np.random.seed(1234321)
    >>> x2n = np.random.randn(100, 2)
    >>> y2n = np.random.randn(100, 2)
    >>> stats.spearmanr(x2n)
    (0.059969996999699973, 0.55338590803773591)
    >>> stats.spearmanr(x2n[:,0], x2n[:,1])
    (0.059969996999699973, 0.55338590803773591)
    >>> rho, pval = stats.spearmanr(x2n, y2n)
    >>> rho
    array([[ 1.        ,  0.05997   ,  0.18569457,  0.06258626],
           [ 0.05997   ,  1.        ,  0.110003  ,  0.02534653],
           [ 0.18569457,  0.110003  ,  1.        ,  0.03488749],
           [ 0.06258626,  0.02534653,  0.03488749,  1.        ]])
    >>> pval
    array([[ 0.        ,  0.55338591,  0.06435364,  0.53617935],
           [ 0.55338591,  0.        ,  0.27592895,  0.80234077],
           [ 0.06435364,  0.27592895,  0.        ,  0.73039992],
           [ 0.53617935,  0.80234077,  0.73039992,  0.        ]])
    >>> rho, pval = stats.spearmanr(x2n.T, y2n.T, axis=1)
    >>> rho
    array([[ 1.        ,  0.05997   ,  0.18569457,  0.06258626],
           [ 0.05997   ,  1.        ,  0.110003  ,  0.02534653],
           [ 0.18569457,  0.110003  ,  1.        ,  0.03488749],
           [ 0.06258626,  0.02534653,  0.03488749,  1.        ]])
    >>> stats.spearmanr(x2n, y2n, axis=None)
    (0.10816770419260482, 0.1273562188027364)
    >>> stats.spearmanr(x2n.ravel(), y2n.ravel())
    (0.10816770419260482, 0.1273562188027364)

    >>> xint = np.random.randint(10, size=(100, 2))
    >>> stats.spearmanr(xint)
    (0.052760927029710199, 0.60213045837062351)

    """
    if axis is not None and axis > 1:
        raise ValueError("spearmanr only handles 1-D or 2-D arrays, supplied axis argument {}, please use only values 0, 1 or None for axis".format(axis))

    a, axisout = _chk_asarray(a, axis)
    if a.ndim > 2:
        raise ValueError("spearmanr only handles 1-D or 2-D arrays")

    if b is None:
        if a.ndim < 2:
            raise ValueError("`spearmanr` needs at least 2 variables to compare")
    else:
        # Concatenate a and b, so that we now only have to handle the case
        # of a 2-D `a`.
        b, _ = _chk_asarray(b, axis)
        if axisout == 0:
            a = np.column_stack((a, b))
        else:
            a = np.row_stack((a, b))

    n_vars = a.shape[1 - axisout]
    n_obs = a.shape[axisout]
    if n_obs <= 1:
        # Handle empty arrays or single observations.
        return SpearmanrResult(np.nan, np.nan)

    if axisout == 0:
        if (a[:, 0][0] == a[:, 0]).all() or (a[:, 1][0] == a[:, 1]).all():
            # If an input is constant, the correlation coefficient is not defined.
            warnings.warn(SpearmanRConstantInputWarning())
            return SpearmanrResult(np.nan, np.nan)
    else:  # case when axisout == 1 b/c a is 2 dim only
        if (a[0, :][0] == a[0, :]).all() or (a[1, :][0] == a[1, :]).all():
            # If an input is constant, the correlation coefficient is not defined.
            warnings.warn(SpearmanRConstantInputWarning())
            return SpearmanrResult(np.nan, np.nan)

    a_contains_nan, nan_policy = _contains_nan(a, nan_policy)
    variable_has_nan = np.zeros(n_vars, dtype=bool)
    if a_contains_nan:
        if nan_policy == 'omit':
            return mstats_basic.spearmanr(a, axis=axis, nan_policy=nan_policy)
        elif nan_policy == 'propagate':
            if a.ndim == 1 or n_vars <= 2:
                return SpearmanrResult(np.nan, np.nan)
            else:
                # Keep track of variables with NaNs, set the outputs to NaN
                # only for those variables
                variable_has_nan = np.isnan(a).any(axis=axisout)

    a_ranked = np.apply_along_axis(rankdata, axisout, a)
    rs = np.corrcoef(a_ranked, rowvar=axisout)
    dof = n_obs - 2  # degrees of freedom

    # rs can have elements equal to 1, so avoid zero division warnings
    with np.errstate(divide='ignore'):
        # clip the small negative values possibly caused by rounding
        # errors before taking the square root
        t = rs * np.sqrt((dof/((rs+1.0)*(1.0-rs))).clip(0))

    prob = 2 * distributions.t.sf(np.abs(t), dof)

    # For backwards compatibility, return scalars when comparing 2 columns
    if rs.shape == (2, 2):
        return SpearmanrResult(rs[1, 0], prob[1, 0])
    else:
        rs[variable_has_nan, :] = np.nan
        rs[:, variable_has_nan] = np.nan
        return SpearmanrResult(rs, prob)


PointbiserialrResult = namedtuple('PointbiserialrResult',
                                  ('correlation', 'pvalue'))


def pointbiserialr(x, y):
    r"""
    Calculate a point biserial correlation coefficient and its p-value.

    The point biserial correlation is used to measure the relationship
    between a binary variable, x, and a continuous variable, y. Like other
    correlation coefficients, this one varies between -1 and +1 with 0
    implying no correlation. Correlations of -1 or +1 imply a determinative
    relationship.

    This function uses a shortcut formula but produces the same result as
    `pearsonr`.

    Parameters
    ----------
    x : array_like of bools
        Input array.
    y : array_like
        Input array.

    Returns
    -------
    correlation : float
        R value.
    pvalue : float
        Two-sided p-value.

    Notes
    -----
    `pointbiserialr` uses a t-test with ``n-1`` degrees of freedom.
    It is equivalent to `pearsonr`.

    The value of the point-biserial correlation can be calculated from:

    .. math::

        r_{pb} = \frac{\overline{Y_{1}} -
                 \overline{Y_{0}}}{s_{y}}\sqrt{\frac{N_{1} N_{2}}{N (N - 1))}}

    Where :math:`Y_{0}` and :math:`Y_{1}` are means of the metric
    observations coded 0 and 1 respectively; :math:`N_{0}` and :math:`N_{1}`
    are number of observations coded 0 and 1 respectively; :math:`N` is the
    total number of observations and :math:`s_{y}` is the standard
    deviation of all the metric observations.

    A value of :math:`r_{pb}` that is significantly different from zero is
    completely equivalent to a significant difference in means between the two
    groups. Thus, an independent groups t Test with :math:`N-2` degrees of
    freedom may be used to test whether :math:`r_{pb}` is nonzero. The
    relation between the t-statistic for comparing two independent groups and
    :math:`r_{pb}` is given by:

    .. math::

        t = \sqrt{N - 2}\frac{r_{pb}}{\sqrt{1 - r^{2}_{pb}}}

    References
    ----------
    .. [1] J. Lev, "The Point Biserial Coefficient of Correlation", Ann. Math.
           Statist., Vol. 20, no.1, pp. 125-126, 1949.

    .. [2] R.F. Tate, "Correlation Between a Discrete and a Continuous
           Variable. Point-Biserial Correlation.", Ann. Math. Statist., Vol. 25,
           np. 3, pp. 603-607, 1954.

    .. [3] D. Kornbrot "Point Biserial Correlation", In Wiley StatsRef:
           Statistics Reference Online (eds N. Balakrishnan, et al.), 2014.
           :doi:`10.1002/9781118445112.stat06227`

    Examples
    --------
    >>> from scipy import stats
    >>> a = np.array([0, 0, 0, 1, 1, 1, 1])
    >>> b = np.arange(7)
    >>> stats.pointbiserialr(a, b)
    (0.8660254037844386, 0.011724811003954652)
    >>> stats.pearsonr(a, b)
    (0.86602540378443871, 0.011724811003954626)
    >>> np.corrcoef(a, b)
    array([[ 1.       ,  0.8660254],
           [ 0.8660254,  1.       ]])

    """
    rpb, prob = pearsonr(x, y)
    return PointbiserialrResult(rpb, prob)


KendalltauResult = namedtuple('KendalltauResult', ('correlation', 'pvalue'))


def kendalltau(x, y, initial_lexsort=None, nan_policy='propagate',
               method='auto', variant='b'):
    """
    Calculate Kendall's tau, a correlation measure for ordinal data.

    Kendall's tau is a measure of the correspondence between two rankings.
    Values close to 1 indicate strong agreement, and values close to -1
    indicate strong disagreement. This implements two variants of Kendall's
    tau: tau-b (the default) and tau-c (also known as Stuart's tau-c). These
    differ only in how they are normalized to lie within the range -1 to 1;
    the hypothesis tests (their p-values) are identical. Kendall's original
    tau-a is not implemented separately because both tau-b and tau-c reduce
    to tau-a in the absence of ties.

    Parameters
    ----------
    x, y : array_like
        Arrays of rankings, of the same shape. If arrays are not 1-D, they
        will be flattened to 1-D.
    initial_lexsort : bool, optional
        Unused (deprecated).
    nan_policy : {'propagate', 'raise', 'omit'}, optional
        Defines how to handle when input contains nan.
        The following options are available (default is 'propagate'):

          * 'propagate': returns nan
          * 'raise': throws an error
          * 'omit': performs the calculations ignoring nan values

    method : {'auto', 'asymptotic', 'exact'}, optional
        Defines which method is used to calculate the p-value [5]_.
        The following options are available (default is 'auto'):

          * 'auto': selects the appropriate method based on a trade-off
            between speed and accuracy
          * 'asymptotic': uses a normal approximation valid for large samples
          * 'exact': computes the exact p-value, but can only be used if no ties
            are present. As the sample size increases, the 'exact' computation
            time may grow and the result may lose some precision.

    variant: {'b', 'c'}, optional
        Defines which variant of Kendall's tau is returned. Default is 'b'.

    Returns
    -------
    correlation : float
       The tau statistic.
    pvalue : float
       The two-sided p-value for a hypothesis test whose null hypothesis is
       an absence of association, tau = 0.

    See Also
    --------
    spearmanr : Calculates a Spearman rank-order correlation coefficient.
    theilslopes : Computes the Theil-Sen estimator for a set of points (x, y).
    weightedtau : Computes a weighted version of Kendall's tau.

    Notes
    -----
    The definition of Kendall's tau that is used is [2]_::

      tau_b = (P - Q) / sqrt((P + Q + T) * (P + Q + U))

      tau_c = 2 (P - Q) / (n**2 * (m - 1) / m)

    where P is the number of concordant pairs, Q the number of discordant
    pairs, T the number of ties only in `x`, and U the number of ties only in
    `y`.  If a tie occurs for the same pair in both `x` and `y`, it is not
    added to either T or U. n is the total number of samples, and m is the
    number of unique values in either `x` or `y`, whichever is smaller.

    References
    ----------
    .. [1] Maurice G. Kendall, "A New Measure of Rank Correlation", Biometrika
           Vol. 30, No. 1/2, pp. 81-93, 1938.
    .. [2] Maurice G. Kendall, "The treatment of ties in ranking problems",
           Biometrika Vol. 33, No. 3, pp. 239-251. 1945.
    .. [3] Gottfried E. Noether, "Elements of Nonparametric Statistics", John
           Wiley & Sons, 1967.
    .. [4] Peter M. Fenwick, "A new data structure for cumulative frequency
           tables", Software: Practice and Experience, Vol. 24, No. 3,
           pp. 327-336, 1994.
    .. [5] Maurice G. Kendall, "Rank Correlation Methods" (4th Edition),
           Charles Griffin & Co., 1970.

    Examples
    --------
    >>> from scipy import stats
    >>> x1 = [12, 2, 1, 12, 2]
    >>> x2 = [1, 4, 7, 1, 0]
    >>> tau, p_value = stats.kendalltau(x1, x2)
    >>> tau
    -0.47140452079103173
    >>> p_value
    0.2827454599327748

    """
    x = np.asarray(x).ravel()
    y = np.asarray(y).ravel()

    if x.size != y.size:
        raise ValueError("All inputs to `kendalltau` must be of the same "
                         f"size, found x-size {x.size} and y-size {y.size}")
    elif not x.size or not y.size:
        # Return NaN if arrays are empty
        return KendalltauResult(np.nan, np.nan)

    # check both x and y
    cnx, npx = _contains_nan(x, nan_policy)
    cny, npy = _contains_nan(y, nan_policy)
    contains_nan = cnx or cny
    if npx == 'omit' or npy == 'omit':
        nan_policy = 'omit'

    if contains_nan and nan_policy == 'propagate':
        return KendalltauResult(np.nan, np.nan)

    elif contains_nan and nan_policy == 'omit':
        x = ma.masked_invalid(x)
        y = ma.masked_invalid(y)
        if variant == 'b':
            return mstats_basic.kendalltau(x, y, method=method, use_ties=True)
        else:
            raise ValueError("Only variant 'b' is supported for masked arrays")

    if initial_lexsort is not None:  # deprecate to drop!
        warnings.warn('"initial_lexsort" is gone!')

    def count_rank_tie(ranks):
        cnt = np.bincount(ranks).astype('int64', copy=False)
        cnt = cnt[cnt > 1]
        return ((cnt * (cnt - 1) // 2).sum(),
                (cnt * (cnt - 1.) * (cnt - 2)).sum(),
                (cnt * (cnt - 1.) * (2*cnt + 5)).sum())

    size = x.size
    perm = np.argsort(y)  # sort on y and convert y to dense ranks
    x, y = x[perm], y[perm]
    y = np.r_[True, y[1:] != y[:-1]].cumsum(dtype=np.intp)

    # stable sort on x and convert x to dense ranks
    perm = np.argsort(x, kind='mergesort')
    x, y = x[perm], y[perm]
    x = np.r_[True, x[1:] != x[:-1]].cumsum(dtype=np.intp)

    dis = _kendall_dis(x, y)  # discordant pairs

    obs = np.r_[True, (x[1:] != x[:-1]) | (y[1:] != y[:-1]), True]
    cnt = np.diff(np.nonzero(obs)[0]).astype('int64', copy=False)

    ntie = (cnt * (cnt - 1) // 2).sum()  # joint ties
    xtie, x0, x1 = count_rank_tie(x)     # ties in x, stats
    ytie, y0, y1 = count_rank_tie(y)     # ties in y, stats

    tot = (size * (size - 1)) // 2

    if xtie == tot or ytie == tot:
        return KendalltauResult(np.nan, np.nan)

    # Note that tot = con + dis + (xtie - ntie) + (ytie - ntie) + ntie
    #               = con + dis + xtie + ytie - ntie
    con_minus_dis = tot - xtie - ytie + ntie - 2 * dis
    if variant == 'b':
        tau = con_minus_dis / np.sqrt(tot - xtie) / np.sqrt(tot - ytie)
    elif variant == 'c':
        minclasses = min(len(set(x)), len(set(y)))
        tau = 2*con_minus_dis / (size**2 * (minclasses-1)/minclasses)
    else:
        raise ValueError(f"Unknown variant of the method chosen: {variant}. "
                         "variant must be 'b' or 'c'.")

    # Limit range to fix computational errors
    tau = min(1., max(-1., tau))

    # The p-value calculation is the same for all variants since the p-value
    # depends only on con_minus_dis.
    if method == 'exact' and (xtie != 0 or ytie != 0):
        raise ValueError("Ties found, exact method cannot be used.")

    if method == 'auto':
        if (xtie == 0 and ytie == 0) and (size <= 33 or
                                          min(dis, tot-dis) <= 1):
            method = 'exact'
        else:
            method = 'asymptotic'

    if xtie == 0 and ytie == 0 and method == 'exact':
        pvalue = mstats_basic._kendall_p_exact(size, min(dis, tot-dis))


    elif method == 'asymptotic':
        # con_minus_dis is approx normally distributed with this variance [3]_
        m = size * (size - 1.)
        var = ((m * (2*size + 5) - x1 - y1) / 18 +
               (2 * xtie * ytie) / m + x0 * y0 / (9 * m * (size - 2)))
        pvalue = (special.erfc(np.abs(con_minus_dis) /
                  np.sqrt(var) / np.sqrt(2)))
    else:
        raise ValueError(f"Unknown method {method} specified.  Use 'auto', "
                         "'exact' or 'asymptotic'.")

    return KendalltauResult(tau, pvalue)


WeightedTauResult = namedtuple('WeightedTauResult', ('correlation', 'pvalue'))


def weightedtau(x, y, rank=True, weigher=None, additive=True):
    r"""
    Compute a weighted version of Kendall's :math:`\tau`.

    The weighted :math:`\tau` is a weighted version of Kendall's
    :math:`\tau` in which exchanges of high weight are more influential than
    exchanges of low weight. The default parameters compute the additive
    hyperbolic version of the index, :math:`\tau_\mathrm h`, which has
    been shown to provide the best balance between important and
    unimportant elements [1]_.

    The weighting is defined by means of a rank array, which assigns a
    nonnegative rank to each element (higher importance ranks being
    associated with smaller values, e.g., 0 is the highest possible rank),
    and a weigher function, which assigns a weight based on the rank to
    each element. The weight of an exchange is then the sum or the product
    of the weights of the ranks of the exchanged elements. The default
    parameters compute :math:`\tau_\mathrm h`: an exchange between
    elements with rank :math:`r` and :math:`s` (starting from zero) has
    weight :math:`1/(r+1) + 1/(s+1)`.

    Specifying a rank array is meaningful only if you have in mind an
    external criterion of importance. If, as it usually happens, you do
    not have in mind a specific rank, the weighted :math:`\tau` is
    defined by averaging the values obtained using the decreasing
    lexicographical rank by (`x`, `y`) and by (`y`, `x`). This is the
    behavior with default parameters. Note that the convention used
    here for ranking (lower values imply higher importance) is opposite
    to that used by other SciPy statistical functions.

    Parameters
    ----------
    x, y : array_like
        Arrays of scores, of the same shape. If arrays are not 1-D, they will
        be flattened to 1-D.
    rank : array_like of ints or bool, optional
        A nonnegative rank assigned to each element. If it is None, the
        decreasing lexicographical rank by (`x`, `y`) will be used: elements of
        higher rank will be those with larger `x`-values, using `y`-values to
        break ties (in particular, swapping `x` and `y` will give a different
        result). If it is False, the element indices will be used
        directly as ranks. The default is True, in which case this
        function returns the average of the values obtained using the
        decreasing lexicographical rank by (`x`, `y`) and by (`y`, `x`).
    weigher : callable, optional
        The weigher function. Must map nonnegative integers (zero
        representing the most important element) to a nonnegative weight.
        The default, None, provides hyperbolic weighing, that is,
        rank :math:`r` is mapped to weight :math:`1/(r+1)`.
    additive : bool, optional
        If True, the weight of an exchange is computed by adding the
        weights of the ranks of the exchanged elements; otherwise, the weights
        are multiplied. The default is True.

    Returns
    -------
    correlation : float
       The weighted :math:`\tau` correlation index.
    pvalue : float
       Presently ``np.nan``, as the null statistics is unknown (even in the
       additive hyperbolic case).

    See Also
    --------
    kendalltau : Calculates Kendall's tau.
    spearmanr : Calculates a Spearman rank-order correlation coefficient.
    theilslopes : Computes the Theil-Sen estimator for a set of points (x, y).

    Notes
    -----
    This function uses an :math:`O(n \log n)`, mergesort-based algorithm
    [1]_ that is a weighted extension of Knight's algorithm for Kendall's
    :math:`\tau` [2]_. It can compute Shieh's weighted :math:`\tau` [3]_
    between rankings without ties (i.e., permutations) by setting
    `additive` and `rank` to False, as the definition given in [1]_ is a
    generalization of Shieh's.

    NaNs are considered the smallest possible score.

    .. versionadded:: 0.19.0

    References
    ----------
    .. [1] Sebastiano Vigna, "A weighted correlation index for rankings with
           ties", Proceedings of the 24th international conference on World
           Wide Web, pp. 1166-1176, ACM, 2015.
    .. [2] W.R. Knight, "A Computer Method for Calculating Kendall's Tau with
           Ungrouped Data", Journal of the American Statistical Association,
           Vol. 61, No. 314, Part 1, pp. 436-439, 1966.
    .. [3] Grace S. Shieh. "A weighted Kendall's tau statistic", Statistics &
           Probability Letters, Vol. 39, No. 1, pp. 17-24, 1998.

    Examples
    --------
    >>> from scipy import stats
    >>> x = [12, 2, 1, 12, 2]
    >>> y = [1, 4, 7, 1, 0]
    >>> tau, p_value = stats.weightedtau(x, y)
    >>> tau
    -0.56694968153682723
    >>> p_value
    nan
    >>> tau, p_value = stats.weightedtau(x, y, additive=False)
    >>> tau
    -0.62205716951801038

    NaNs are considered the smallest possible score:

    >>> x = [12, 2, 1, 12, 2]
    >>> y = [1, 4, 7, 1, np.nan]
    >>> tau, _ = stats.weightedtau(x, y)
    >>> tau
    -0.56694968153682723

    This is exactly Kendall's tau:

    >>> x = [12, 2, 1, 12, 2]
    >>> y = [1, 4, 7, 1, 0]
    >>> tau, _ = stats.weightedtau(x, y, weigher=lambda x: 1)
    >>> tau
    -0.47140452079103173

    >>> x = [12, 2, 1, 12, 2]
    >>> y = [1, 4, 7, 1, 0]
    >>> stats.weightedtau(x, y, rank=None)
    WeightedTauResult(correlation=-0.4157652301037516, pvalue=nan)
    >>> stats.weightedtau(y, x, rank=None)
    WeightedTauResult(correlation=-0.7181341329699028, pvalue=nan)

    """
    x = np.asarray(x).ravel()
    y = np.asarray(y).ravel()

    if x.size != y.size:
        raise ValueError("All inputs to `weightedtau` must be of the same size, "
                         "found x-size %s and y-size %s" % (x.size, y.size))
    if not x.size:
        return WeightedTauResult(np.nan, np.nan)  # Return NaN if arrays are empty

    # If there are NaNs we apply _toint64()
    if np.isnan(np.sum(x)):
        x = _toint64(x)
    if np.isnan(np.sum(y)):
        y = _toint64(y)

    # Reduce to ranks unsupported types
    if x.dtype != y.dtype:
        if x.dtype != np.int64:
            x = _toint64(x)
        if y.dtype != np.int64:
            y = _toint64(y)
    else:
        if x.dtype not in (np.int32, np.int64, np.float32, np.float64):
            x = _toint64(x)
            y = _toint64(y)

    if rank is True:
        return WeightedTauResult((
            _weightedrankedtau(x, y, None, weigher, additive) +
            _weightedrankedtau(y, x, None, weigher, additive)
            ) / 2, np.nan)

    if rank is False:
        rank = np.arange(x.size, dtype=np.intp)
    elif rank is not None:
        rank = np.asarray(rank).ravel()
        if rank.size != x.size:
            raise ValueError("All inputs to `weightedtau` must be of the same size, "
                         "found x-size %s and rank-size %s" % (x.size, rank.size))

    return WeightedTauResult(_weightedrankedtau(x, y, rank, weigher, additive), np.nan)


# FROM MGCPY: https://github.com/neurodata/mgcpy

class _ParallelP(object):
    """
    Helper function to calculate parallel p-value.
    """
    def __init__(self, x, y, random_states):
        self.x = x
        self.y = y
        self.random_states = random_states

    def __call__(self, index):
        order = self.random_states[index].permutation(self.y.shape[0])
        permy = self.y[order][:, order]

        # calculate permuted stats, store in null distribution
        perm_stat = _mgc_stat(self.x, permy)[0]

        return perm_stat


def _perm_test(x, y, stat, reps=1000, workers=-1, random_state=None):
    r"""
    Helper function that calculates the p-value. See below for uses.

    Parameters
    ----------
    x, y : ndarray
        `x` and `y` have shapes `(n, p)` and `(n, q)`.
    stat : float
        The sample test statistic.
    reps : int, optional
        The number of replications used to estimate the null when using the
        permutation test. The default is 1000 replications.
    workers : int or map-like callable, optional
        If `workers` is an int the population is subdivided into `workers`
        sections and evaluated in parallel (uses
        `multiprocessing.Pool <multiprocessing>`). Supply `-1` to use all cores
        available to the Process. Alternatively supply a map-like callable,
        such as `multiprocessing.Pool.map` for evaluating the population in
        parallel. This evaluation is carried out as `workers(func, iterable)`.
        Requires that `func` be pickleable.
    random_state : int or np.random.RandomState instance, optional
        If already a RandomState instance, use it.
        If seed is an int, return a new RandomState instance seeded with seed.
        If None, use np.random.RandomState. Default is None.

    Returns
    -------
    pvalue : float
        The sample test p-value.
    null_dist : list
        The approximated null distribution.
    """
    # generate seeds for each rep (change to new parallel random number
    # capabilities in numpy >= 1.17+)
    random_state = check_random_state(random_state)
    random_states = [np.random.RandomState(rng_integers(random_state, 1 << 32,
                     size=4, dtype=np.uint32)) for _ in range(reps)]

    # parallelizes with specified workers over number of reps and set seeds
    parallelp = _ParallelP(x=x, y=y, random_states=random_states)
    with MapWrapper(workers) as mapwrapper:
        null_dist = np.array(list(mapwrapper(parallelp, range(reps))))

    # calculate p-value and significant permutation map through list
    pvalue = (null_dist >= stat).sum() / reps

    # correct for a p-value of 0. This is because, with bootstrapping
    # permutations, a p-value of 0 is incorrect
    if pvalue == 0:
        pvalue = 1 / reps

    return pvalue, null_dist


def _euclidean_dist(x):
    return cdist(x, x)


MGCResult = namedtuple('MGCResult', ('stat', 'pvalue', 'mgc_dict'))


def multiscale_graphcorr(x, y, compute_distance=_euclidean_dist, reps=1000,
                         workers=1, is_twosamp=False, random_state=None):
    r"""
    Computes the Multiscale Graph Correlation (MGC) test statistic.

    Specifically, for each point, MGC finds the :math:`k`-nearest neighbors for
    one property (e.g. cloud density), and the :math:`l`-nearest neighbors for
    the other property (e.g. grass wetness) [1]_. This pair :math:`(k, l)` is
    called the "scale". A priori, however, it is not know which scales will be
    most informative. So, MGC computes all distance pairs, and then efficiently
    computes the distance correlations for all scales. The local correlations
    illustrate which scales are relatively informative about the relationship.
    The key, therefore, to successfully discover and decipher relationships
    between disparate data modalities is to adaptively determine which scales
    are the most informative, and the geometric implication for the most
    informative scales. Doing so not only provides an estimate of whether the
    modalities are related, but also provides insight into how the
    determination was made. This is especially important in high-dimensional
    data, where simple visualizations do not reveal relationships to the
    unaided human eye. Characterizations of this implementation in particular
    have been derived from and benchmarked within in [2]_.

    Parameters
    ----------
    x, y : ndarray
        If ``x`` and ``y`` have shapes ``(n, p)`` and ``(n, q)`` where `n` is
        the number of samples and `p` and `q` are the number of dimensions,
        then the MGC independence test will be run.  Alternatively, ``x`` and
        ``y`` can have shapes ``(n, n)`` if they are distance or similarity
        matrices, and ``compute_distance`` must be sent to ``None``. If ``x``
        and ``y`` have shapes ``(n, p)`` and ``(m, p)``, an unpaired
        two-sample MGC test will be run.
    compute_distance : callable, optional
        A function that computes the distance or similarity among the samples
        within each data matrix. Set to ``None`` if ``x`` and ``y`` are
        already distance matrices. The default uses the euclidean norm metric.
        If you are calling a custom function, either create the distance
        matrix before-hand or create a function of the form
        ``compute_distance(x)`` where `x` is the data matrix for which
        pairwise distances are calculated.
    reps : int, optional
        The number of replications used to estimate the null when using the
        permutation test. The default is ``1000``.
    workers : int or map-like callable, optional
        If ``workers`` is an int the population is subdivided into ``workers``
        sections and evaluated in parallel (uses ``multiprocessing.Pool
        <multiprocessing>``). Supply ``-1`` to use all cores available to the
        Process. Alternatively supply a map-like callable, such as
        ``multiprocessing.Pool.map`` for evaluating the p-value in parallel.
        This evaluation is carried out as ``workers(func, iterable)``.
        Requires that `func` be pickleable. The default is ``1``.
    is_twosamp : bool, optional
        If `True`, a two sample test will be run. If ``x`` and ``y`` have
        shapes ``(n, p)`` and ``(m, p)``, this optional will be overriden and
        set to ``True``. Set to ``True`` if ``x`` and ``y`` both have shapes
        ``(n, p)`` and a two sample test is desired. The default is ``False``.
        Note that this will not run if inputs are distance matrices.
    random_state : int or np.random.RandomState instance, optional
        If already a RandomState instance, use it.
        If seed is an int, return a new RandomState instance seeded with seed.
        If None, use np.random.RandomState. Default is None.

    Returns
    -------
    stat : float
        The sample MGC test statistic within `[-1, 1]`.
    pvalue : float
        The p-value obtained via permutation.
    mgc_dict : dict
        Contains additional useful additional returns containing the following
        keys:

            - mgc_map : ndarray
                A 2D representation of the latent geometry of the relationship.
                of the relationship.
            - opt_scale : (int, int)
                The estimated optimal scale as a `(x, y)` pair.
            - null_dist : list
                The null distribution derived from the permuted matrices

    See Also
    --------
    pearsonr : Pearson correlation coefficient and p-value for testing
               non-correlation.
    kendalltau : Calculates Kendall's tau.
    spearmanr : Calculates a Spearman rank-order correlation coefficient.

    Notes
    -----
    A description of the process of MGC and applications on neuroscience data
    can be found in [1]_. It is performed using the following steps:

    #. Two distance matrices :math:`D^X` and :math:`D^Y` are computed and
       modified to be mean zero columnwise. This results in two
       :math:`n \times n` distance matrices :math:`A` and :math:`B` (the
       centering and unbiased modification) [3]_.

    #. For all values :math:`k` and :math:`l` from :math:`1, ..., n`,

       * The :math:`k`-nearest neighbor and :math:`l`-nearest neighbor graphs
         are calculated for each property. Here, :math:`G_k (i, j)` indicates
         the :math:`k`-smallest values of the :math:`i`-th row of :math:`A`
         and :math:`H_l (i, j)` indicates the :math:`l` smallested values of
         the :math:`i`-th row of :math:`B`

       * Let :math:`\circ` denotes the entry-wise matrix product, then local
         correlations are summed and normalized using the following statistic:

    .. math::

        c^{kl} = \frac{\sum_{ij} A G_k B H_l}
                      {\sqrt{\sum_{ij} A^2 G_k \times \sum_{ij} B^2 H_l}}

    #. The MGC test statistic is the smoothed optimal local correlation of
       :math:`\{ c^{kl} \}`. Denote the smoothing operation as :math:`R(\cdot)`
       (which essentially set all isolated large correlations) as 0 and
       connected large correlations the same as before, see [3]_.) MGC is,

    .. math::

        MGC_n (x, y) = \max_{(k, l)} R \left(c^{kl} \left( x_n, y_n \right)
                                                    \right)

    The test statistic returns a value between :math:`(-1, 1)` since it is
    normalized.

    The p-value returned is calculated using a permutation test. This process
    is completed by first randomly permuting :math:`y` to estimate the null
    distribution and then calculating the probability of observing a test
    statistic, under the null, at least as extreme as the observed test
    statistic.

    MGC requires at least 5 samples to run with reliable results. It can also
    handle high-dimensional data sets.
    In addition, by manipulating the input data matrices, the two-sample
    testing problem can be reduced to the independence testing problem [4]_.
    Given sample data :math:`U` and :math:`V` of sizes :math:`p \times n`
    :math:`p \times m`, data matrix :math:`X` and :math:`Y` can be created as
    follows:

    .. math::

        X = [U | V] \in \mathcal{R}^{p \times (n + m)}
        Y = [0_{1 \times n} | 1_{1 \times m}] \in \mathcal{R}^{(n + m)}

    Then, the MGC statistic can be calculated as normal. This methodology can
    be extended to similar tests such as distance correlation [4]_.

    .. versionadded:: 1.4.0

    References
    ----------
    .. [1] Vogelstein, J. T., Bridgeford, E. W., Wang, Q., Priebe, C. E.,
           Maggioni, M., & Shen, C. (2019). Discovering and deciphering
           relationships across disparate data modalities. ELife.
    .. [2] Panda, S., Palaniappan, S., Xiong, J., Swaminathan, A.,
           Ramachandran, S., Bridgeford, E. W., ... Vogelstein, J. T. (2019).
           mgcpy: A Comprehensive High Dimensional Independence Testing Python
           Package. :arXiv:`1907.02088`
    .. [3] Shen, C., Priebe, C.E., & Vogelstein, J. T. (2019). From distance
           correlation to multiscale graph correlation. Journal of the American
           Statistical Association.
    .. [4] Shen, C. & Vogelstein, J. T. (2018). The Exact Equivalence of
           Distance and Kernel Methods for Hypothesis Testing.
           :arXiv:`1806.05514`

    Examples
    --------
    >>> from scipy.stats import multiscale_graphcorr
    >>> x = np.arange(100)
    >>> y = x
    >>> stat, pvalue, _ = multiscale_graphcorr(x, y, workers=-1)
    >>> '%.1f, %.3f' % (stat, pvalue)
    '1.0, 0.001'

    Alternatively,

    >>> x = np.arange(100)
    >>> y = x
    >>> mgc = multiscale_graphcorr(x, y)
    >>> '%.1f, %.3f' % (mgc.stat, mgc.pvalue)
    '1.0, 0.001'

    To run an unpaired two-sample test,

    >>> x = np.arange(100)
    >>> y = np.arange(79)
    >>> mgc = multiscale_graphcorr(x, y, random_state=1)
    >>> '%.3f, %.2f' % (mgc.stat, mgc.pvalue)
    '0.033, 0.02'

    or, if shape of the inputs are the same,

    >>> x = np.arange(100)
    >>> y = x
    >>> mgc = multiscale_graphcorr(x, y, is_twosamp=True)
    >>> '%.3f, %.1f' % (mgc.stat, mgc.pvalue)
    '-0.008, 1.0'
    """
    if not isinstance(x, np.ndarray) or not isinstance(y, np.ndarray):
        raise ValueError("x and y must be ndarrays")

    # convert arrays of type (n,) to (n, 1)
    if x.ndim == 1:
        x = x[:, np.newaxis]
    elif x.ndim != 2:
        raise ValueError("Expected a 2-D array `x`, found shape "
                         "{}".format(x.shape))
    if y.ndim == 1:
        y = y[:, np.newaxis]
    elif y.ndim != 2:
        raise ValueError("Expected a 2-D array `y`, found shape "
                         "{}".format(y.shape))

    nx, px = x.shape
    ny, py = y.shape

    # check for NaNs
    _contains_nan(x, nan_policy='raise')
    _contains_nan(y, nan_policy='raise')

    # check for positive or negative infinity and raise error
    if np.sum(np.isinf(x)) > 0 or np.sum(np.isinf(y)) > 0:
        raise ValueError("Inputs contain infinities")

    if nx != ny:
        if px == py:
            # reshape x and y for two sample testing
            is_twosamp = True
        else:
            raise ValueError("Shape mismatch, x and y must have shape [n, p] "
                             "and [n, q] or have shape [n, p] and [m, p].")

    if nx < 5 or ny < 5:
        raise ValueError("MGC requires at least 5 samples to give reasonable "
                         "results.")

    # convert x and y to float
    x = x.astype(np.float64)
    y = y.astype(np.float64)

    # check if compute_distance_matrix if a callable()
    if not callable(compute_distance) and compute_distance is not None:
        raise ValueError("Compute_distance must be a function.")

    # check if number of reps exists, integer, or > 0 (if under 1000 raises
    # warning)
    if not isinstance(reps, int) or reps < 0:
        raise ValueError("Number of reps must be an integer greater than 0.")
    elif reps < 1000:
        msg = ("The number of replications is low (under 1000), and p-value "
               "calculations may be unreliable. Use the p-value result, with "
               "caution!")
        warnings.warn(msg, RuntimeWarning)

    if is_twosamp:
        if compute_distance is None:
            raise ValueError("Cannot run if inputs are distance matrices")
        x, y = _two_sample_transform(x, y)

    if compute_distance is not None:
        # compute distance matrices for x and y
        x = compute_distance(x)
        y = compute_distance(y)

    # calculate MGC stat
    stat, stat_dict = _mgc_stat(x, y)
    stat_mgc_map = stat_dict["stat_mgc_map"]
    opt_scale = stat_dict["opt_scale"]

    # calculate permutation MGC p-value
    pvalue, null_dist = _perm_test(x, y, stat, reps=reps, workers=workers,
                                   random_state=random_state)

    # save all stats (other than stat/p-value) in dictionary
    mgc_dict = {"mgc_map": stat_mgc_map,
                "opt_scale": opt_scale,
                "null_dist": null_dist}

    return MGCResult(stat, pvalue, mgc_dict)


def _mgc_stat(distx, disty):
    r"""
    Helper function that calculates the MGC stat. See above for use.

    Parameters
    ----------
    x, y : ndarray
        `x` and `y` have shapes `(n, p)` and `(n, q)` or `(n, n)` and `(n, n)`
        if distance matrices.

    Returns
    -------
    stat : float
        The sample MGC test statistic within `[-1, 1]`.
    stat_dict : dict
        Contains additional useful additional returns containing the following
        keys:

            - stat_mgc_map : ndarray
                MGC-map of the statistics.
            - opt_scale : (float, float)
                The estimated optimal scale as a `(x, y)` pair.
    """
    # calculate MGC map and optimal scale
    stat_mgc_map = _local_correlations(distx, disty, global_corr='mgc')

    n, m = stat_mgc_map.shape
    if m == 1 or n == 1:
        # the global scale at is the statistic calculated at maximial nearest
        # neighbors. There is not enough local scale to search over, so
        # default to global scale
        stat = stat_mgc_map[m - 1][n - 1]
        opt_scale = m * n
    else:
        samp_size = len(distx) - 1

        # threshold to find connected region of significant local correlations
        sig_connect = _threshold_mgc_map(stat_mgc_map, samp_size)

        # maximum within the significant region
        stat, opt_scale = _smooth_mgc_map(sig_connect, stat_mgc_map)

    stat_dict = {"stat_mgc_map": stat_mgc_map,
                 "opt_scale": opt_scale}

    return stat, stat_dict


def _threshold_mgc_map(stat_mgc_map, samp_size):
    r"""
    Finds a connected region of significance in the MGC-map by thresholding.

    Parameters
    ----------
    stat_mgc_map : ndarray
        All local correlations within `[-1,1]`.
    samp_size : int
        The sample size of original data.

    Returns
    -------
    sig_connect : ndarray
        A binary matrix with 1's indicating the significant region.
    """
    m, n = stat_mgc_map.shape

    # 0.02 is simply an empirical threshold, this can be set to 0.01 or 0.05
    # with varying levels of performance. Threshold is based on a beta
    # approximation.
    per_sig = 1 - (0.02 / samp_size)  # Percentile to consider as significant
    threshold = samp_size * (samp_size - 3)/4 - 1/2  # Beta approximation
    threshold = distributions.beta.ppf(per_sig, threshold, threshold) * 2 - 1

    # the global scale at is the statistic calculated at maximial nearest
    # neighbors. Threshold is the maximium on the global and local scales
    threshold = max(threshold, stat_mgc_map[m - 1][n - 1])

    # find the largest connected component of significant correlations
    sig_connect = stat_mgc_map > threshold
    if np.sum(sig_connect) > 0:
        sig_connect, _ = measurements.label(sig_connect)
        _, label_counts = np.unique(sig_connect, return_counts=True)

        # skip the first element in label_counts, as it is count(zeros)
        max_label = np.argmax(label_counts[1:]) + 1
        sig_connect = sig_connect == max_label
    else:
        sig_connect = np.array([[False]])

    return sig_connect


def _smooth_mgc_map(sig_connect, stat_mgc_map):
    """
    Finds the smoothed maximal within the significant region R.
    If area of R is too small it returns the last local correlation. Otherwise,
    returns the maximum within significant_connected_region.

    Parameters
    ----------
    sig_connect: ndarray
        A binary matrix with 1's indicating the significant region.
    stat_mgc_map: ndarray
        All local correlations within `[-1, 1]`.

    Returns
    -------
    stat : float
        The sample MGC statistic within `[-1, 1]`.
    opt_scale: (float, float)
        The estimated optimal scale as an `(x, y)` pair.
    """

    m, n = stat_mgc_map.shape

    # the global scale at is the statistic calculated at maximial nearest
    # neighbors. By default, statistic and optimal scale are global.
    stat = stat_mgc_map[m - 1][n - 1]
    opt_scale = [m, n]

    if np.linalg.norm(sig_connect) != 0:
        # proceed only when the connected region's area is sufficiently large
        # 0.02 is simply an empirical threshold, this can be set to 0.01 or 0.05
        # with varying levels of performance
        if np.sum(sig_connect) >= np.ceil(0.02 * max(m, n)) * min(m, n):
            max_corr = max(stat_mgc_map[sig_connect])

            # find all scales within significant_connected_region that maximize
            # the local correlation
            max_corr_index = np.where((stat_mgc_map >= max_corr) & sig_connect)

            if max_corr >= stat:
                stat = max_corr

                k, l = max_corr_index
                one_d_indices = k * n + l  # 2D to 1D indexing
                k = np.max(one_d_indices) // n
                l = np.max(one_d_indices) % n
                opt_scale = [k+1, l+1]  # adding 1s to match R indexing

    return stat, opt_scale


def _two_sample_transform(u, v):
    """
    Helper function that concatenates x and y for two sample MGC stat. See
    above for use.

    Parameters
    ----------
    u, v : ndarray
        `u` and `v` have shapes `(n, p)` and `(m, p)`.

    Returns
    -------
    x : ndarray
        Concatenate `u` and `v` along the `axis = 0`. `x` thus has shape
        `(2n, p)`.
    y : ndarray
        Label matrix for `x` where 0 refers to samples that comes from `u` and
        1 refers to samples that come from `v`. `y` thus has shape `(2n, 1)`.
    """
    nx = u.shape[0]
    ny = v.shape[0]
    x = np.concatenate([u, v], axis=0)
    y = np.concatenate([np.zeros(nx), np.ones(ny)], axis=0).reshape(-1, 1)
    return x, y


#####################################
#       INFERENTIAL STATISTICS      #
#####################################

Ttest_1sampResult = namedtuple('Ttest_1sampResult', ('statistic', 'pvalue'))


def ttest_1samp(a, popmean, axis=0, nan_policy='propagate',
                alternative="two-sided"):
    """
    Calculate the T-test for the mean of ONE group of scores.

    This is a two-sided test for the null hypothesis that the expected value
    (mean) of a sample of independent observations `a` is equal to the given
    population mean, `popmean`.

    Parameters
    ----------
    a : array_like
        Sample observation.
    popmean : float or array_like
        Expected value in null hypothesis. If array_like, then it must have the
        same shape as `a` excluding the axis dimension.
    axis : int or None, optional
        Axis along which to compute test; default is 0. If None, compute over
        the whole array `a`.
    nan_policy : {'propagate', 'raise', 'omit'}, optional
        Defines how to handle when input contains nan.
        The following options are available (default is 'propagate'):

          * 'propagate': returns nan
          * 'raise': throws an error
          * 'omit': performs the calculations ignoring nan values
    alternative : {'two-sided', 'less', 'greater'}, optional
        Defines the alternative hypothesis.
        The following options are available (default is 'two-sided'):

          * 'two-sided'
          * 'less': one-sided
          * 'greater': one-sided

        .. versionadded:: 1.6.0

    Returns
    -------
    statistic : float or array
        t-statistic.
    pvalue : float or array
        Two-sided p-value.

    Examples
    --------
    >>> from scipy import stats

    >>> np.random.seed(7654567)  # fix seed to get the same result
    >>> rvs = stats.norm.rvs(loc=5, scale=10, size=(50,2))

    Test if mean of random sample is equal to true mean, and different mean.
    We reject the null hypothesis in the second case and don't reject it in
    the first case.

    >>> stats.ttest_1samp(rvs,5.0)
    (array([-0.68014479, -0.04323899]), array([ 0.49961383,  0.96568674]))
    >>> stats.ttest_1samp(rvs,0.0)
    (array([ 2.77025808,  4.11038784]), array([ 0.00789095,  0.00014999]))

    Examples using axis and non-scalar dimension for population mean.

    >>> result = stats.ttest_1samp(rvs, [5.0, 0.0])
    >>> result.statistic
    array([-0.68014479,  4.11038784]),
    >>> result.pvalue
    array([4.99613833e-01, 1.49986458e-04])

    >>> result = stats.ttest_1samp(rvs.T, [5.0, 0.0], axis=1)
    >>> result.statistic
    array([-0.68014479,  4.11038784])
    >>> result.pvalue
    array([4.99613833e-01, 1.49986458e-04])

    >>> result = stats.ttest_1samp(rvs, [[5.0], [0.0]])
    >>> result.statistic
    array([[-0.68014479, -0.04323899],
           [ 2.77025808,  4.11038784]])
    >>> result.pvalue
    array([[4.99613833e-01, 9.65686743e-01],
           [7.89094663e-03, 1.49986458e-04]])


    """
    a, axis = _chk_asarray(a, axis)

    contains_nan, nan_policy = _contains_nan(a, nan_policy)

    if contains_nan and nan_policy == 'omit':
        if alternative != 'two-sided':
            raise ValueError("nan-containing/masked inputs with "
                             "nan_policy='omit' are currently not "
                             "supported by one-sided alternatives.")
        a = ma.masked_invalid(a)
        return mstats_basic.ttest_1samp(a, popmean, axis)

    n = a.shape[axis]
    df = n - 1

    d = np.mean(a, axis) - popmean
    v = np.var(a, axis, ddof=1)
    denom = np.sqrt(v / n)

    with np.errstate(divide='ignore', invalid='ignore'):
        t = np.divide(d, denom)
    t, prob = _ttest_finish(df, t, alternative)

    return Ttest_1sampResult(t, prob)


def _ttest_finish(df, t, alternative):
    """Common code between all 3 t-test functions."""
    if alternative == 'less':
        prob = distributions.t.cdf(t, df)
    elif alternative == 'greater':
        prob = distributions.t.sf(t, df)
    elif alternative == 'two-sided':
        prob = 2 * distributions.t.sf(np.abs(t), df)
    else:
        raise ValueError("alternative must be "
                         "'less', 'greater' or 'two-sided'")

    if t.ndim == 0:
        t = t[()]

    return t, prob


def _ttest_ind_from_stats(mean1, mean2, denom, df, alternative):

    d = mean1 - mean2
    with np.errstate(divide='ignore', invalid='ignore'):
        t = np.divide(d, denom)
    t, prob = _ttest_finish(df, t, alternative)

    return (t, prob)


def _unequal_var_ttest_denom(v1, n1, v2, n2):
    vn1 = v1 / n1
    vn2 = v2 / n2
    with np.errstate(divide='ignore', invalid='ignore'):
        df = (vn1 + vn2)**2 / (vn1**2 / (n1 - 1) + vn2**2 / (n2 - 1))

    # If df is undefined, variances are zero (assumes n1 > 0 & n2 > 0).
    # Hence it doesn't matter what df is as long as it's not NaN.
    df = np.where(np.isnan(df), 1, df)
    denom = np.sqrt(vn1 + vn2)
    return df, denom


def _equal_var_ttest_denom(v1, n1, v2, n2):
    df = n1 + n2 - 2.0
    svar = ((n1 - 1) * v1 + (n2 - 1) * v2) / df
    denom = np.sqrt(svar * (1.0 / n1 + 1.0 / n2))
    return df, denom


Ttest_indResult = namedtuple('Ttest_indResult', ('statistic', 'pvalue'))


def ttest_ind_from_stats(mean1, std1, nobs1, mean2, std2, nobs2,
                         equal_var=True, alternative="two-sided"):
    r"""
    T-test for means of two independent samples from descriptive statistics.

    This is a two-sided test for the null hypothesis that two independent
    samples have identical average (expected) values.

    Parameters
    ----------
    mean1 : array_like
        The mean(s) of sample 1.
    std1 : array_like
        The standard deviation(s) of sample 1.
    nobs1 : array_like
        The number(s) of observations of sample 1.
    mean2 : array_like
        The mean(s) of sample 2.
    std2 : array_like
        The standard deviations(s) of sample 2.
    nobs2 : array_like
        The number(s) of observations of sample 2.
    equal_var : bool, optional
        If True (default), perform a standard independent 2 sample test
        that assumes equal population variances [1]_.
        If False, perform Welch's t-test, which does not assume equal
        population variance [2]_.
    alternative : {'two-sided', 'less', 'greater'}, optional
        Defines the alternative hypothesis.
        The following options are available (default is 'two-sided'):

          * 'two-sided'
          * 'less': one-sided
          * 'greater': one-sided

        .. versionadded:: 1.6.0

    Returns
    -------
    statistic : float or array
        The calculated t-statistics.
    pvalue : float or array
        The two-tailed p-value.

    See Also
    --------
    scipy.stats.ttest_ind

    Notes
    -----
    .. versionadded:: 0.16.0

    References
    ----------
    .. [1] https://en.wikipedia.org/wiki/T-test#Independent_two-sample_t-test

    .. [2] https://en.wikipedia.org/wiki/Welch%27s_t-test

    Examples
    --------
    Suppose we have the summary data for two samples, as follows::

                         Sample   Sample
                   Size   Mean   Variance
        Sample 1    13    15.0     87.5
        Sample 2    11    12.0     39.0

    Apply the t-test to this data (with the assumption that the population
    variances are equal):

    >>> from scipy.stats import ttest_ind_from_stats
    >>> ttest_ind_from_stats(mean1=15.0, std1=np.sqrt(87.5), nobs1=13,
    ...                      mean2=12.0, std2=np.sqrt(39.0), nobs2=11)
    Ttest_indResult(statistic=0.9051358093310269, pvalue=0.3751996797581487)

    For comparison, here is the data from which those summary statistics
    were taken.  With this data, we can compute the same result using
    `scipy.stats.ttest_ind`:

    >>> a = np.array([1, 3, 4, 6, 11, 13, 15, 19, 22, 24, 25, 26, 26])
    >>> b = np.array([2, 4, 6, 9, 11, 13, 14, 15, 18, 19, 21])
    >>> from scipy.stats import ttest_ind
    >>> ttest_ind(a, b)
    Ttest_indResult(statistic=0.905135809331027, pvalue=0.3751996797581486)

    Suppose we instead have binary data and would like to apply a t-test to
    compare the proportion of 1s in two independent groups::

                          Number of    Sample     Sample
                    Size    ones        Mean     Variance
        Sample 1    150      30         0.2        0.16
        Sample 2    200      45         0.225      0.174375

    The sample mean :math:`\hat{p}` is the proportion of ones in the sample
    and the variance for a binary observation is estimated by
    :math:`\hat{p}(1-\hat{p})`.

    >>> ttest_ind_from_stats(mean1=0.2, std1=np.sqrt(0.16), nobs1=150,
    ...                      mean2=0.225, std2=np.sqrt(0.17437), nobs2=200)
    Ttest_indResult(statistic=-0.564327545549774, pvalue=0.5728947691244874)

    For comparison, we could compute the t statistic and p-value using
    arrays of 0s and 1s and `scipy.stat.ttest_ind`, as above.

    >>> group1 = np.array([1]*30 + [0]*(150-30))
    >>> group2 = np.array([1]*45 + [0]*(200-45))
    >>> ttest_ind(group1, group2)
    Ttest_indResult(statistic=-0.5627179589855622, pvalue=0.573989277115258)

    """
    mean1 = np.asarray(mean1)
    std1 = np.asarray(std1)
    mean2 = np.asarray(mean2)
    std2 = np.asarray(std2)
    if equal_var:
        df, denom = _equal_var_ttest_denom(std1**2, nobs1, std2**2, nobs2)
    else:
        df, denom = _unequal_var_ttest_denom(std1**2, nobs1,
                                             std2**2, nobs2)

    res = _ttest_ind_from_stats(mean1, mean2, denom, df, alternative)
    return Ttest_indResult(*res)


def _ttest_nans(a, b, axis, namedtuple_type):
    """
    Generate an array of `nan`, with shape determined by `a`, `b` and `axis`.

    This function is used by ttest_ind and ttest_rel to create the return
    value when one of the inputs has size 0.

    The shapes of the arrays are determined by dropping `axis` from the
    shapes of `a` and `b` and broadcasting what is left.

    The return value is a named tuple of the type given in `namedtuple_type`.

    Examples
    --------
    >>> a = np.zeros((9, 2))
    >>> b = np.zeros((5, 1))
    >>> _ttest_nans(a, b, 0, Ttest_indResult)
    Ttest_indResult(statistic=array([nan, nan]), pvalue=array([nan, nan]))

    >>> a = np.zeros((3, 0, 9))
    >>> b = np.zeros((1, 10))
    >>> stat, p = _ttest_nans(a, b, -1, Ttest_indResult)
    >>> stat
    array([], shape=(3, 0), dtype=float64)
    >>> p
    array([], shape=(3, 0), dtype=float64)

    >>> a = np.zeros(10)
    >>> b = np.zeros(7)
    >>> _ttest_nans(a, b, 0, Ttest_indResult)
    Ttest_indResult(statistic=nan, pvalue=nan)
    """
    shp = _broadcast_shapes_with_dropped_axis(a, b, axis)
    if len(shp) == 0:
        t = np.nan
        p = np.nan
    else:
        t = np.full(shp, fill_value=np.nan)
        p = t.copy()
    return namedtuple_type(t, p)


def ttest_ind(a, b, axis=0, equal_var=True, nan_policy='propagate',
              permutations=None, random_state=None, alternative="two-sided"):
    """
    Calculate the T-test for the means of *two independent* samples of scores.

    This is a two-sided test for the null hypothesis that 2 independent samples
    have identical average (expected) values. This test assumes that the
    populations have identical variances by default.

    Parameters
    ----------
    a, b : array_like
        The arrays must have the same shape, except in the dimension
        corresponding to `axis` (the first, by default).
    axis : int or None, optional
        Axis along which to compute test. If None, compute over the whole
        arrays, `a`, and `b`.
    equal_var : bool, optional
        If True (default), perform a standard independent 2 sample test
        that assumes equal population variances [1]_.
        If False, perform Welch's t-test, which does not assume equal
        population variance [2]_.

        .. versionadded:: 0.11.0

    nan_policy : {'propagate', 'raise', 'omit'}, optional
        Defines how to handle when input contains nan.
        The following options are available (default is 'propagate'):

          * 'propagate': returns nan
          * 'raise': throws an error
          * 'omit': performs the calculations ignoring nan values

        The 'omit' option is not currently available for permutation tests or
        one-sided asympyotic tests.

    permutations : int or None (default), optional
        The number of random permutations that will be used to estimate
        p-values using a permutation test. If `permutations` equals or exceeds
        the number of distinct permutations, an exact test is performed
        instead (i.e. each distinct permutation is used exactly once).
        If None (default), use the t-distribution to calculate p-values.

        .. versionadded:: 1.7.0

    random_state : int, RandomState, or Generator, optional
        Pseudorandom number generator state used to generate permutations
        (used only when `permutations` is not None).

        .. versionadded:: 1.7.0

    alternative : {'two-sided', 'less', 'greater'}, optional
        Defines the alternative hypothesis.
        The following options are available (default is 'two-sided'):

          * 'two-sided'
          * 'less': one-sided
          * 'greater': one-sided

        .. versionadded:: 1.6.0

    Returns
    -------
    statistic : float or array
        The calculated t-statistic.
    pvalue : float or array
        The two-tailed p-value.

    Notes
    -----
    Suppose we observe two independent samples, e.g. flower petal lengths, and
    we are considering whether the two samples were drawn from the same
    population (e.g. the same species of flower or two species with similar
    petal characteristics) or two different populations.

    The t-test quantifies the difference between the arithmetic means
    of the two samples. The p-value quantifies the probability of observing
    as or more extreme values assuming the null hypothesis, that the
    samples are drawn from populations with the same population means, is true.
    A p-value larger than a chosen threshold (e.g. 5% or 1%) indicates that
    our observation is not so unlikely to have occurred by chance. Therefore,
    we do not reject the null hypothesis of equal population means.
    If the p-value is smaller than our threshold, then we have evidence
    against the null hypothesis of equal population means.

    By default, the p-value is determined by comparing the t-statistic of the
    observed data against a theoretical t-distribution, which assumes that the
    populations are normally distributed.
    When ``1 < permutations < factorial(n)``, where ``n`` is the total
    number of data, the data are randomly assigned to either group `a`
    or `b`, and the t-statistic is calculated. This process is performed
    repeatedly (`permutation` times), generating a distribution of the
    t-statistic under the null hypothesis, and the t-statistic of the observed
    data is compared to this distribution to determine the p-value. When
    ``permutations >= factorial(n)``, an exact test is performed: the data are
    permuted within and between the groups in each distinct way exactly once.

    The permutation test can be computationally expensive and not necessarily
    more accurate than the analytical test, but it does not make strong
    assumptions about the shape of the underlying distribution.

    References
    ----------
    .. [1] https://en.wikipedia.org/wiki/T-test#Independent_two-sample_t-test

    .. [2] https://en.wikipedia.org/wiki/Welch%27s_t-test

    .. [3] http://en.wikipedia.org/wiki/Resampling_%28statistics%29

    Examples
    --------
    >>> from scipy import stats
    >>> np.random.seed(12345678)

    Test with sample with identical means:

    >>> rvs1 = stats.norm.rvs(loc=5, scale=10, size=500)
    >>> rvs2 = stats.norm.rvs(loc=5, scale=10, size=500)
    >>> stats.ttest_ind(rvs1, rvs2)
    (0.26833823296239279, 0.78849443369564776)
    >>> stats.ttest_ind(rvs1, rvs2, equal_var=False)
    (0.26833823296239279, 0.78849452749500748)

    `ttest_ind` underestimates p for unequal variances:

    >>> rvs3 = stats.norm.rvs(loc=5, scale=20, size=500)
    >>> stats.ttest_ind(rvs1, rvs3)
    (-0.46580283298287162, 0.64145827413436174)
    >>> stats.ttest_ind(rvs1, rvs3, equal_var=False)
    (-0.46580283298287162, 0.64149646246569292)

    When ``n1 != n2``, the equal variance t-statistic is no longer equal to the
    unequal variance t-statistic:

    >>> rvs4 = stats.norm.rvs(loc=5, scale=20, size=100)
    >>> stats.ttest_ind(rvs1, rvs4)
    (-0.99882539442782481, 0.3182832709103896)
    >>> stats.ttest_ind(rvs1, rvs4, equal_var=False)
    (-0.69712570584654099, 0.48716927725402048)

    T-test with different means, variance, and n:

    >>> rvs5 = stats.norm.rvs(loc=8, scale=20, size=100)
    >>> stats.ttest_ind(rvs1, rvs5)
    (-1.4679669854490653, 0.14263895620529152)
    >>> stats.ttest_ind(rvs1, rvs5, equal_var=False)
    (-0.94365973617132992, 0.34744170334794122)

    When performing a permutation test, more permutations typically yields
    more accurate results. Use a ``np.random.Generator`` to ensure
    reproducibility:

    >>> stats.ttest_ind(rvs1, rvs5, permutations=10000,
    ...                 random_state=np.random.default_rng(12345))
    (-1.467966985449, 0.14)

    """
    a, b, axis = _chk2_asarray(a, b, axis)

    # check both a and b
    cna, npa = _contains_nan(a, nan_policy)
    cnb, npb = _contains_nan(b, nan_policy)
    contains_nan = cna or cnb
    if npa == 'omit' or npb == 'omit':
        nan_policy = 'omit'

    if contains_nan and nan_policy == 'omit':
        if permutations or alternative != 'two-sided':
            raise ValueError("nan-containing/masked inputs with "
                             "nan_policy='omit' are currently not "
                             "supported by permutation tests or one-sided"
                             "asymptotic tests.")
        a = ma.masked_invalid(a)
        b = ma.masked_invalid(b)
        return mstats_basic.ttest_ind(a, b, axis, equal_var)

    if a.size == 0 or b.size == 0:
        return _ttest_nans(a, b, axis, Ttest_indResult)

    if permutations:
        if int(permutations) != permutations or permutations < 0:
            raise ValueError("Permutations must be a positive integer.")

        res = _permutation_ttest(a, b, permutations=permutations,
                                 axis=axis, equal_var=equal_var,
                                 nan_policy=nan_policy,
                                 random_state=random_state,
                                 alternative=alternative)

    else:
        v1 = np.var(a, axis, ddof=1)
        v2 = np.var(b, axis, ddof=1)
        n1 = a.shape[axis]
        n2 = b.shape[axis]

        if equal_var:
            df, denom = _equal_var_ttest_denom(v1, n1, v2, n2)
        else:
            df, denom = _unequal_var_ttest_denom(v1, n1, v2, n2)
        res = _ttest_ind_from_stats(np.mean(a, axis), np.mean(b, axis),
                                    denom, df, alternative)
    return Ttest_indResult(*res)


def _broadcast_concatenate(xs, axis):
    """Concatenate arrays along an axis with broadcasting"""
    # move the axis we're concatenating along to the end
    xs = [np.swapaxes(x, axis, -1) for x in xs]
    # determine final shape of all but the last axis
    shape = np.broadcast(*[x[..., 0] for x in xs]).shape
    # broadcast along all but the last axis
    xs = [np.broadcast_to(x, shape + (x.shape[-1],)) for x in xs]
    # concatenate along last axis
    res = np.concatenate(xs, axis = -1)
    # move the last axis back to where it was
    res = np.swapaxes(res, axis, -1)
    return res


def _data_permutations(data, n, axis=-1, random_state=None):
    """Vectorized permutation of data, assumes `random_state` is already checked"""
    random_state = check_random_state(random_state)
    if axis < 0:  # we'll be adding a new dimension at the end
        axis = data.ndim + axis

    # prepare permutation indices
    m = data.shape[axis]
    n_max = float_factorial(m)  # number of distinct permutations

    if n < n_max:
        indices = np.array([random_state.permutation(m) for i in range(n)]).T
    else:
        n = n_max
        indices = np.array(list(permutations(range(m)))).T

    data = data.swapaxes(axis, -1)   # so we can index along a new dimension
    data = data[..., indices]        # generate permutations
    data = data.swapaxes(-2, axis)   # restore original axis order
    data = np.moveaxis(data, -1, 0)  # permutations indexed along axis 0
    return data, n


def _calc_t_stat(a, b, equal_var, axis=-1):
    """Calculate the t statistic along the given dimension"""
    na = a.shape[axis]
    nb = b.shape[axis]
    avg_a = np.mean(a, axis=axis)
    avg_b = np.mean(b, axis=axis)
    var_a = np.var(a, axis=axis, ddof=1)
    var_b = np.var(b, axis=axis, ddof=1)

    if not equal_var:
        denom = _unequal_var_ttest_denom(var_a, na, var_b, nb)[1]
    else:
        denom = _equal_var_ttest_denom(var_a, na, var_b, nb)[1]

    return (avg_a-avg_b)/denom


def _permutation_ttest(a, b, permutations, axis=0, equal_var=True,
                       nan_policy='propagate', random_state=None,
                       alternative="two-sided"):
    """
    Calculates the T-test for the means of TWO INDEPENDENT samples of scores
    using permutation methods

    This test is similar to `stats.ttest_ind`, except it doesn't rely on an
    approximate normality assumption since it uses a permutation test.
    This function is only called from ttest_ind when permutations is not None.

    Parameters
    ----------
    a, b : array_like
        The arrays must be broadcastable, except along the dimension
        corresponding to `axis` (the zeroth, by default).
    axis : int, optional
        The axis over which to operate on a and b.
    permutations: int, optional
        Number of permutations used to calculate p-value. If greater than or
        equal to the number of distinct permutations, perform an exact test.
    equal_var: bool, optional
        If False, an equal variance (Welch's) t-test is conducted.  Otherwise,
        an ordinary t-test is conducted.
    random_state : int, RandomState, or Generator, optional
        Pseudorandom number generator state used for generating random
        permutations.

    Returns
    -------
    statistic : float or array
        The calculated t-statistic.
    pvalue : float or array
        The two-tailed p-value.

    """
    random_state = check_random_state(random_state)

    t_stat_observed = _calc_t_stat(a, b, equal_var, axis=axis)

    na = a.shape[axis]
    mat = _broadcast_concatenate((a, b), axis=axis)
    mat = np.moveaxis(mat, axis, -1)

    mat_perm, permutations = _data_permutations(mat, n=permutations,
                                                random_state=random_state)
    a = mat_perm[..., :na]
    b = mat_perm[..., na:]
    t_stat = _calc_t_stat(a, b, equal_var)

    compare = {"less": np.less_equal,
               "greater": np.greater_equal,
               "two-sided": lambda x, y: (x <= -np.abs(y)) | (x >= np.abs(y))}

    # Calculate the p-values
    cmps = compare[alternative](t_stat, t_stat_observed)
    pvalues = cmps.sum(axis=0) / permutations

    # nans propagate naturally in statistic calculation, but need to be
    # propagated manually into pvalues
    if nan_policy == 'propagate' and np.isnan(t_stat_observed).any():
        if np.ndim(pvalues) == 0:
            pvalues = np.float64(np.nan)
        else:
            pvalues[np.isnan(t_stat_observed)] = np.nan

    return (t_stat_observed, pvalues)


def _get_len(a, axis, msg):
    try:
        n = a.shape[axis]
    except IndexError:
        raise np.AxisError(axis, a.ndim, msg) from None
    return n


Ttest_relResult = namedtuple('Ttest_relResult', ('statistic', 'pvalue'))


def ttest_rel(a, b, axis=0, nan_policy='propagate', alternative="two-sided"):
    """
    Calculate the t-test on TWO RELATED samples of scores, a and b.

    This is a two-sided test for the null hypothesis that 2 related or
    repeated samples have identical average (expected) values.

    Parameters
    ----------
    a, b : array_like
        The arrays must have the same shape.
    axis : int or None, optional
        Axis along which to compute test. If None, compute over the whole
        arrays, `a`, and `b`.
    nan_policy : {'propagate', 'raise', 'omit'}, optional
        Defines how to handle when input contains nan.
        The following options are available (default is 'propagate'):

          * 'propagate': returns nan
          * 'raise': throws an error
          * 'omit': performs the calculations ignoring nan values
    alternative : {'two-sided', 'less', 'greater'}, optional
        Defines the alternative hypothesis.
        The following options are available (default is 'two-sided'):

          * 'two-sided'
          * 'less': one-sided
          * 'greater': one-sided

          .. versionadded:: 1.6.0

    Returns
    -------
    statistic : float or array
        t-statistic.
    pvalue : float or array
        Two-sided p-value.

    Notes
    -----
    Examples for use are scores of the same set of student in
    different exams, or repeated sampling from the same units. The
    test measures whether the average score differs significantly
    across samples (e.g. exams). If we observe a large p-value, for
    example greater than 0.05 or 0.1 then we cannot reject the null
    hypothesis of identical average scores. If the p-value is smaller
    than the threshold, e.g. 1%, 5% or 10%, then we reject the null
    hypothesis of equal averages. Small p-values are associated with
    large t-statistics.

    References
    ----------
    https://en.wikipedia.org/wiki/T-test#Dependent_t-test_for_paired_samples

    Examples
    --------
    >>> from scipy import stats
    >>> np.random.seed(12345678) # fix random seed to get same numbers

    >>> rvs1 = stats.norm.rvs(loc=5,scale=10,size=500)
    >>> rvs2 = (stats.norm.rvs(loc=5,scale=10,size=500) +
    ...         stats.norm.rvs(scale=0.2,size=500))
    >>> stats.ttest_rel(rvs1,rvs2)
    (0.24101764965300962, 0.80964043445811562)
    >>> rvs3 = (stats.norm.rvs(loc=8,scale=10,size=500) +
    ...         stats.norm.rvs(scale=0.2,size=500))
    >>> stats.ttest_rel(rvs1,rvs3)
    (-3.9995108708727933, 7.3082402191726459e-005)

    """
    a, b, axis = _chk2_asarray(a, b, axis)

    cna, npa = _contains_nan(a, nan_policy)
    cnb, npb = _contains_nan(b, nan_policy)
    contains_nan = cna or cnb
    if npa == 'omit' or npb == 'omit':
        nan_policy = 'omit'

    if contains_nan and nan_policy == 'omit':
        if alternative != 'two-sided':
            raise ValueError("nan-containing/masked inputs with "
                             "nan_policy='omit' are currently not "
                             "supported by one-sided alternatives.")
        a = ma.masked_invalid(a)
        b = ma.masked_invalid(b)
        m = ma.mask_or(ma.getmask(a), ma.getmask(b))
        aa = ma.array(a, mask=m, copy=True)
        bb = ma.array(b, mask=m, copy=True)
        return mstats_basic.ttest_rel(aa, bb, axis)

    na = _get_len(a, axis, "first argument")
    nb = _get_len(b, axis, "second argument")
    if na != nb:
        raise ValueError('unequal length arrays')

    if na == 0:
        return _ttest_nans(a, b, axis, Ttest_relResult)

    n = a.shape[axis]
    df = n - 1

    d = (a - b).astype(np.float64)
    v = np.var(d, axis, ddof=1)
    dm = np.mean(d, axis)
    denom = np.sqrt(v / n)

    with np.errstate(divide='ignore', invalid='ignore'):
        t = np.divide(dm, denom)
    t, prob = _ttest_finish(df, t, alternative)

    return Ttest_relResult(t, prob)


# Map from names to lambda_ values used in power_divergence().
_power_div_lambda_names = {
    "pearson": 1,
    "log-likelihood": 0,
    "freeman-tukey": -0.5,
    "mod-log-likelihood": -1,
    "neyman": -2,
    "cressie-read": 2/3,
}


def _count(a, axis=None):
    """
    Count the number of non-masked elements of an array.

    This function behaves like np.ma.count(), but is much faster
    for ndarrays.
    """
    if hasattr(a, 'count'):
        num = a.count(axis=axis)
        if isinstance(num, np.ndarray) and num.ndim == 0:
            # In some cases, the `count` method returns a scalar array (e.g.
            # np.array(3)), but we want a plain integer.
            num = int(num)
    else:
        if axis is None:
            num = a.size
        else:
            num = a.shape[axis]
    return num


def _m_broadcast_to(a, shape):
    if np.ma.isMaskedArray(a):
        return np.ma.masked_array(np.broadcast_to(a, shape),
                                  mask=np.broadcast_to(a.mask, shape))
    return np.broadcast_to(a, shape, subok=True)


Power_divergenceResult = namedtuple('Power_divergenceResult',
                                    ('statistic', 'pvalue'))


def power_divergence(f_obs, f_exp=None, ddof=0, axis=0, lambda_=None):
    """
    Cressie-Read power divergence statistic and goodness of fit test.

    This function tests the null hypothesis that the categorical data
    has the given frequencies, using the Cressie-Read power divergence
    statistic.

    Parameters
    ----------
    f_obs : array_like
        Observed frequencies in each category.
    f_exp : array_like, optional
        Expected frequencies in each category.  By default the categories are
        assumed to be equally likely.
    ddof : int, optional
        "Delta degrees of freedom": adjustment to the degrees of freedom
        for the p-value.  The p-value is computed using a chi-squared
        distribution with ``k - 1 - ddof`` degrees of freedom, where `k`
        is the number of observed frequencies.  The default value of `ddof`
        is 0.
    axis : int or None, optional
        The axis of the broadcast result of `f_obs` and `f_exp` along which to
        apply the test.  If axis is None, all values in `f_obs` are treated
        as a single data set.  Default is 0.
    lambda_ : float or str, optional
        The power in the Cressie-Read power divergence statistic.  The default
        is 1.  For convenience, `lambda_` may be assigned one of the following
        strings, in which case the corresponding numerical value is used::

            String              Value   Description
            "pearson"             1     Pearson's chi-squared statistic.
                                        In this case, the function is
                                        equivalent to `stats.chisquare`.
            "log-likelihood"      0     Log-likelihood ratio. Also known as
                                        the G-test [3]_.
            "freeman-tukey"      -1/2   Freeman-Tukey statistic.
            "mod-log-likelihood" -1     Modified log-likelihood ratio.
            "neyman"             -2     Neyman's statistic.
            "cressie-read"        2/3   The power recommended in [5]_.

    Returns
    -------
    statistic : float or ndarray
        The Cressie-Read power divergence test statistic.  The value is
        a float if `axis` is None or if` `f_obs` and `f_exp` are 1-D.
    pvalue : float or ndarray
        The p-value of the test.  The value is a float if `ddof` and the
        return value `stat` are scalars.

    See Also
    --------
    chisquare

    Notes
    -----
    This test is invalid when the observed or expected frequencies in each
    category are too small.  A typical rule is that all of the observed
    and expected frequencies should be at least 5.

    Also, the sum of the observed and expected frequencies must be the same
    for the test to be valid; `power_divergence` raises an error if the sums
    do not agree within a relative tolerance of ``1e-8``.

    When `lambda_` is less than zero, the formula for the statistic involves
    dividing by `f_obs`, so a warning or error may be generated if any value
    in `f_obs` is 0.

    Similarly, a warning or error may be generated if any value in `f_exp` is
    zero when `lambda_` >= 0.

    The default degrees of freedom, k-1, are for the case when no parameters
    of the distribution are estimated. If p parameters are estimated by
    efficient maximum likelihood then the correct degrees of freedom are
    k-1-p. If the parameters are estimated in a different way, then the
    dof can be between k-1-p and k-1. However, it is also possible that
    the asymptotic distribution is not a chisquare, in which case this
    test is not appropriate.

    This function handles masked arrays.  If an element of `f_obs` or `f_exp`
    is masked, then data at that position is ignored, and does not count
    towards the size of the data set.

    .. versionadded:: 0.13.0

    References
    ----------
    .. [1] Lowry, Richard.  "Concepts and Applications of Inferential
           Statistics". Chapter 8.
           https://web.archive.org/web/20171015035606/http://faculty.vassar.edu/lowry/ch8pt1.html
    .. [2] "Chi-squared test", https://en.wikipedia.org/wiki/Chi-squared_test
    .. [3] "G-test", https://en.wikipedia.org/wiki/G-test
    .. [4] Sokal, R. R. and Rohlf, F. J. "Biometry: the principles and
           practice of statistics in biological research", New York: Freeman
           (1981)
    .. [5] Cressie, N. and Read, T. R. C., "Multinomial Goodness-of-Fit
           Tests", J. Royal Stat. Soc. Series B, Vol. 46, No. 3 (1984),
           pp. 440-464.

    Examples
    --------
    (See `chisquare` for more examples.)

    When just `f_obs` is given, it is assumed that the expected frequencies
    are uniform and given by the mean of the observed frequencies.  Here we
    perform a G-test (i.e. use the log-likelihood ratio statistic):

    >>> from scipy.stats import power_divergence
    >>> power_divergence([16, 18, 16, 14, 12, 12], lambda_='log-likelihood')
    (2.006573162632538, 0.84823476779463769)

    The expected frequencies can be given with the `f_exp` argument:

    >>> power_divergence([16, 18, 16, 14, 12, 12],
    ...                  f_exp=[16, 16, 16, 16, 16, 8],
    ...                  lambda_='log-likelihood')
    (3.3281031458963746, 0.6495419288047497)

    When `f_obs` is 2-D, by default the test is applied to each column.

    >>> obs = np.array([[16, 18, 16, 14, 12, 12], [32, 24, 16, 28, 20, 24]]).T
    >>> obs.shape
    (6, 2)
    >>> power_divergence(obs, lambda_="log-likelihood")
    (array([ 2.00657316,  6.77634498]), array([ 0.84823477,  0.23781225]))

    By setting ``axis=None``, the test is applied to all data in the array,
    which is equivalent to applying the test to the flattened array.

    >>> power_divergence(obs, axis=None)
    (23.31034482758621, 0.015975692534127565)
    >>> power_divergence(obs.ravel())
    (23.31034482758621, 0.015975692534127565)

    `ddof` is the change to make to the default degrees of freedom.

    >>> power_divergence([16, 18, 16, 14, 12, 12], ddof=1)
    (2.0, 0.73575888234288467)

    The calculation of the p-values is done by broadcasting the
    test statistic with `ddof`.

    >>> power_divergence([16, 18, 16, 14, 12, 12], ddof=[0,1,2])
    (2.0, array([ 0.84914504,  0.73575888,  0.5724067 ]))

    `f_obs` and `f_exp` are also broadcast.  In the following, `f_obs` has
    shape (6,) and `f_exp` has shape (2, 6), so the result of broadcasting
    `f_obs` and `f_exp` has shape (2, 6).  To compute the desired chi-squared
    statistics, we must use ``axis=1``:

    >>> power_divergence([16, 18, 16, 14, 12, 12],
    ...                  f_exp=[[16, 16, 16, 16, 16, 8],
    ...                         [8, 20, 20, 16, 12, 12]],
    ...                  axis=1)
    (array([ 3.5 ,  9.25]), array([ 0.62338763,  0.09949846]))

    """
    # Convert the input argument `lambda_` to a numerical value.
    if isinstance(lambda_, str):
        if lambda_ not in _power_div_lambda_names:
            names = repr(list(_power_div_lambda_names.keys()))[1:-1]
            raise ValueError("invalid string for lambda_: {0!r}.  Valid strings "
                             "are {1}".format(lambda_, names))
        lambda_ = _power_div_lambda_names[lambda_]
    elif lambda_ is None:
        lambda_ = 1

    f_obs = np.asanyarray(f_obs)
    f_obs_float = f_obs.astype(np.float64)

    if f_exp is not None:
        f_exp = np.asanyarray(f_exp)
        bshape = _broadcast_shapes(f_obs_float.shape, f_exp.shape)
        f_obs_float = _m_broadcast_to(f_obs_float, bshape)
        f_exp = _m_broadcast_to(f_exp, bshape)
        rtol = 1e-8  # to pass existing tests
        with np.errstate(invalid='ignore'):
            f_obs_sum = f_obs_float.sum(axis=axis)
            f_exp_sum = f_exp.sum(axis=axis)
            relative_diff = (np.abs(f_obs_sum - f_exp_sum) /
                             np.minimum(f_obs_sum, f_exp_sum))
            diff_gt_tol = (relative_diff > rtol).any()
        if diff_gt_tol:
            msg = (f"For each axis slice, the sum of the observed "
                   f"frequencies must agree with the sum of the "
                   f"expected frequencies to a relative tolerance "
                   f"of {rtol}, but the percent differences are:\n"
                   f"{relative_diff}")
            raise ValueError(msg)

    else:
        # Ignore 'invalid' errors so the edge case of a data set with length 0
        # is handled without spurious warnings.
        with np.errstate(invalid='ignore'):
            f_exp = f_obs.mean(axis=axis, keepdims=True)

    # `terms` is the array of terms that are summed along `axis` to create
    # the test statistic.  We use some specialized code for a few special
    # cases of lambda_.
    if lambda_ == 1:
        # Pearson's chi-squared statistic
        terms = (f_obs_float - f_exp)**2 / f_exp
    elif lambda_ == 0:
        # Log-likelihood ratio (i.e. G-test)
        terms = 2.0 * special.xlogy(f_obs, f_obs / f_exp)
    elif lambda_ == -1:
        # Modified log-likelihood ratio
        terms = 2.0 * special.xlogy(f_exp, f_exp / f_obs)
    else:
        # General Cressie-Read power divergence.
        terms = f_obs * ((f_obs / f_exp)**lambda_ - 1)
        terms /= 0.5 * lambda_ * (lambda_ + 1)

    stat = terms.sum(axis=axis)

    num_obs = _count(terms, axis=axis)
    ddof = asarray(ddof)
    p = distributions.chi2.sf(stat, num_obs - 1 - ddof)

    return Power_divergenceResult(stat, p)


def chisquare(f_obs, f_exp=None, ddof=0, axis=0):
    """
    Calculate a one-way chi-square test.

    The chi-square test tests the null hypothesis that the categorical data
    has the given frequencies.

    Parameters
    ----------
    f_obs : array_like
        Observed frequencies in each category.
    f_exp : array_like, optional
        Expected frequencies in each category.  By default the categories are
        assumed to be equally likely.
    ddof : int, optional
        "Delta degrees of freedom": adjustment to the degrees of freedom
        for the p-value.  The p-value is computed using a chi-squared
        distribution with ``k - 1 - ddof`` degrees of freedom, where `k`
        is the number of observed frequencies.  The default value of `ddof`
        is 0.
    axis : int or None, optional
        The axis of the broadcast result of `f_obs` and `f_exp` along which to
        apply the test.  If axis is None, all values in `f_obs` are treated
        as a single data set.  Default is 0.

    Returns
    -------
    chisq : float or ndarray
        The chi-squared test statistic.  The value is a float if `axis` is
        None or `f_obs` and `f_exp` are 1-D.
    p : float or ndarray
        The p-value of the test.  The value is a float if `ddof` and the
        return value `chisq` are scalars.

    See Also
    --------
    scipy.stats.power_divergence

    Notes
    -----
    This test is invalid when the observed or expected frequencies in each
    category are too small.  A typical rule is that all of the observed
    and expected frequencies should be at least 5.

    Also, the sum of the observed and expected frequencies must be the same
    for the test to be valid; `chisquare` raises an error if the sums do not
    agree within a relative tolerance of ``1e-8``.

    The default degrees of freedom, k-1, are for the case when no parameters
    of the distribution are estimated. If p parameters are estimated by
    efficient maximum likelihood then the correct degrees of freedom are
    k-1-p. If the parameters are estimated in a different way, then the
    dof can be between k-1-p and k-1. However, it is also possible that
    the asymptotic distribution is not chi-square, in which case this test
    is not appropriate.

    References
    ----------
    .. [1] Lowry, Richard.  "Concepts and Applications of Inferential
           Statistics". Chapter 8.
           https://web.archive.org/web/20171022032306/http://vassarstats.net:80/textbook/ch8pt1.html
    .. [2] "Chi-squared test", https://en.wikipedia.org/wiki/Chi-squared_test

    Examples
    --------
    When just `f_obs` is given, it is assumed that the expected frequencies
    are uniform and given by the mean of the observed frequencies.

    >>> from scipy.stats import chisquare
    >>> chisquare([16, 18, 16, 14, 12, 12])
    (2.0, 0.84914503608460956)

    With `f_exp` the expected frequencies can be given.

    >>> chisquare([16, 18, 16, 14, 12, 12], f_exp=[16, 16, 16, 16, 16, 8])
    (3.5, 0.62338762774958223)

    When `f_obs` is 2-D, by default the test is applied to each column.

    >>> obs = np.array([[16, 18, 16, 14, 12, 12], [32, 24, 16, 28, 20, 24]]).T
    >>> obs.shape
    (6, 2)
    >>> chisquare(obs)
    (array([ 2.        ,  6.66666667]), array([ 0.84914504,  0.24663415]))

    By setting ``axis=None``, the test is applied to all data in the array,
    which is equivalent to applying the test to the flattened array.

    >>> chisquare(obs, axis=None)
    (23.31034482758621, 0.015975692534127565)
    >>> chisquare(obs.ravel())
    (23.31034482758621, 0.015975692534127565)

    `ddof` is the change to make to the default degrees of freedom.

    >>> chisquare([16, 18, 16, 14, 12, 12], ddof=1)
    (2.0, 0.73575888234288467)

    The calculation of the p-values is done by broadcasting the
    chi-squared statistic with `ddof`.

    >>> chisquare([16, 18, 16, 14, 12, 12], ddof=[0,1,2])
    (2.0, array([ 0.84914504,  0.73575888,  0.5724067 ]))

    `f_obs` and `f_exp` are also broadcast.  In the following, `f_obs` has
    shape (6,) and `f_exp` has shape (2, 6), so the result of broadcasting
    `f_obs` and `f_exp` has shape (2, 6).  To compute the desired chi-squared
    statistics, we use ``axis=1``:

    >>> chisquare([16, 18, 16, 14, 12, 12],
    ...           f_exp=[[16, 16, 16, 16, 16, 8], [8, 20, 20, 16, 12, 12]],
    ...           axis=1)
    (array([ 3.5 ,  9.25]), array([ 0.62338763,  0.09949846]))

    """
    return power_divergence(f_obs, f_exp=f_exp, ddof=ddof, axis=axis,
                            lambda_="pearson")


KstestResult = namedtuple('KstestResult', ('statistic', 'pvalue'))


def _compute_dplus(cdfvals):
    """Computes D+ as used in the Kolmogorov-Smirnov test.

    Parameters
    ----------
    cdfvals: array_like
      Sorted array of CDF values between 0 and 1

    Returns
    -------
      Maximum distance of the CDF values below Uniform(0, 1)
"""
    n = len(cdfvals)
    return (np.arange(1.0, n + 1) / n - cdfvals).max()


def _compute_dminus(cdfvals):
    """Computes D- as used in the Kolmogorov-Smirnov test.

    Parameters
    ----------
    cdfvals: array_like
      Sorted array of CDF values between 0 and 1

    Returns
    -------
      Maximum distance of the CDF values above Uniform(0, 1)
    """
    n = len(cdfvals)
    return (cdfvals - np.arange(0.0, n)/n).max()


@_vectorize_hypotest_factory(
    result_creator=lambda res: KstestResult(res[..., 0], res[..., 1]),
    n_samples=1)
def ks_1samp(x, cdf, args=(), alternative='two-sided', mode='auto'):
    """
    Performs the Kolmogorov-Smirnov test for goodness of fit.

    This performs a test of the distribution F(x) of an observed
    random variable against a given distribution G(x). Under the null
    hypothesis, the two distributions are identical, F(x)=G(x). The
    alternative hypothesis can be either 'two-sided' (default), 'less'
    or 'greater'. The KS test is only valid for continuous distributions.

    Parameters
    ----------
    x : array_like
        a 1-D array of observations of iid random variables.
    cdf : callable
        callable used to calculate the cdf.
    args : tuple, sequence, optional
        Distribution parameters, used with `cdf`.
    alternative : {'two-sided', 'less', 'greater'}, optional
        Defines the alternative hypothesis.
        The following options are available (default is 'two-sided'):

          * 'two-sided'
          * 'less': one-sided, see explanation in Notes
          * 'greater': one-sided, see explanation in Notes
    mode : {'auto', 'exact', 'approx', 'asymp'}, optional
        Defines the distribution used for calculating the p-value.
        The following options are available (default is 'auto'):

          * 'auto' : selects one of the other options.
          * 'exact' : uses the exact distribution of test statistic.
          * 'approx' : approximates the two-sided probability with twice the one-sided probability
          * 'asymp': uses asymptotic distribution of test statistic

    Returns
    -------
    statistic : float
        KS test statistic, either D, D+ or D- (depending on the value of 'alternative')
    pvalue :  float
        One-tailed or two-tailed p-value.

    See Also
    --------
    ks_2samp, kstest

    Notes
    -----
    In the one-sided test, the alternative is that the empirical
    cumulative distribution function of the random variable is "less"
    or "greater" than the cumulative distribution function G(x) of the
    hypothesis, ``F(x)<=G(x)``, resp. ``F(x)>=G(x)``.

    Examples
    --------
    >>> from scipy import stats

    >>> x = np.linspace(-15, 15, 9)
    >>> stats.ks_1samp(x, stats.norm.cdf)
    (0.44435602715924361, 0.038850142705171065)

    >>> np.random.seed(987654321) # set random seed to get the same result
    >>> stats.ks_1samp(stats.norm.rvs(size=100), stats.norm.cdf)
    (0.058352892479417884, 0.8653960860778898)

    *Test against one-sided alternative hypothesis*

    Shift distribution to larger values, so that `` CDF(x) < norm.cdf(x)``:

    >>> np.random.seed(987654321)
    >>> x = stats.norm.rvs(loc=0.2, size=100)
    >>> stats.ks_1samp(x, stats.norm.cdf, alternative='less')
    (0.12464329735846891, 0.040989164077641749)

    Reject equal distribution against alternative hypothesis: less

    >>> stats.ks_1samp(x, stats.norm.cdf, alternative='greater')
    (0.0072115233216311081, 0.98531158590396395)

    Don't reject equal distribution against alternative hypothesis: greater

    >>> stats.ks_1samp(x, stats.norm.cdf)
    (0.12464329735846891, 0.08197335233541582)

    Don't reject equal distribution against alternative hypothesis: two-sided

    *Testing t distributed random variables against normal distribution*

    With 100 degrees of freedom the t distribution looks close to the normal
    distribution, and the K-S test does not reject the hypothesis that the
    sample came from the normal distribution:

    >>> np.random.seed(987654321)
    >>> stats.ks_1samp(stats.t.rvs(100,size=100), stats.norm.cdf)
    (0.072018929165471257, 0.6505883498379312)

    With 3 degrees of freedom the t distribution looks sufficiently different
    from the normal distribution, that we can reject the hypothesis that the
    sample came from the normal distribution at the 10% level:

    >>> np.random.seed(987654321)
    >>> stats.ks_1samp(stats.t.rvs(3,size=100), stats.norm.cdf)
    (0.131016895759829, 0.058826222555312224)

    """
    alternative = {'t': 'two-sided', 'g': 'greater', 'l': 'less'}.get(
       alternative.lower()[0], alternative)
    if alternative not in ['two-sided', 'greater', 'less']:
        raise ValueError("Unexpected alternative %s" % alternative)
    if np.ma.is_masked(x):
        x = x.compressed()

    N = len(x)
    x = np.sort(x)
    cdfvals = cdf(x, *args)

    if alternative == 'greater':
        Dplus = _compute_dplus(cdfvals)
        return KstestResult(Dplus, distributions.ksone.sf(Dplus, N))

    if alternative == 'less':
        Dminus = _compute_dminus(cdfvals)
        return KstestResult(Dminus, distributions.ksone.sf(Dminus, N))

    # alternative == 'two-sided':
    Dplus = _compute_dplus(cdfvals)
    Dminus = _compute_dminus(cdfvals)
    D = np.max([Dplus, Dminus])
    if mode == 'auto':  # Always select exact
        mode = 'exact'
    if mode == 'exact':
        prob = distributions.kstwo.sf(D, N)
    elif mode == 'asymp':
        prob = distributions.kstwobign.sf(D * np.sqrt(N))
    else:
        # mode == 'approx'
        prob = 2 * distributions.ksone.sf(D, N)
    prob = np.clip(prob, 0, 1)
    return KstestResult(D, prob)


Ks_2sampResult = KstestResult


def _compute_prob_inside_method(m, n, g, h):
    """
    Count the proportion of paths that stay strictly inside two diagonal lines.

    Parameters
    ----------
    m : integer
        m > 0
    n : integer
        n > 0
    g : integer
        g is greatest common divisor of m and n
    h : integer
        0 <= h <= lcm(m,n)

    Returns
    -------
    p : float
        The proportion of paths that stay inside the two lines.


    Count the integer lattice paths from (0, 0) to (m, n) which satisfy
    |x/m - y/n| < h / lcm(m, n).
    The paths make steps of size +1 in either positive x or positive y directions.

    We generally follow Hodges' treatment of Drion/Gnedenko/Korolyuk.
    Hodges, J.L. Jr.,
    "The Significance Probability of the Smirnov Two-Sample Test,"
    Arkiv fiur Matematik, 3, No. 43 (1958), 469-86.

    """
    # Probability is symmetrical in m, n.  Computation below uses m >= n.
    if m < n:
        m, n = n, m
    mg = m // g
    ng = n // g

    # Count the integer lattice paths from (0, 0) to (m, n) which satisfy
    # |nx/g - my/g| < h.
    # Compute matrix A such that:
    #  A(x, 0) = A(0, y) = 1
    #  A(x, y) = A(x, y-1) + A(x-1, y), for x,y>=1, except that
    #  A(x, y) = 0 if |x/m - y/n|>= h
    # Probability is A(m, n)/binom(m+n, n)
    # Optimizations exist for m==n, m==n*p.
    # Only need to preserve a single column of A, and only a sliding window of it.
    # minj keeps track of the slide.
    minj, maxj = 0, min(int(np.ceil(h / mg)), n + 1)
    curlen = maxj - minj
    # Make a vector long enough to hold maximum window needed.
    lenA = min(2 * maxj + 2, n + 1)
    # This is an integer calculation, but the entries are essentially
    # binomial coefficients, hence grow quickly.
    # Scaling after each column is computed avoids dividing by a
    # large binomial coefficent at the end, but is not sufficient to avoid
    # the large dyanamic range which appears during the calculation.
    # Instead we rescale based on the magnitude of the right most term in
    # the column and keep track of an exponent separately and apply
    # it at the end of the calculation.  Similarly when multiplying by
    # the binomial coefficint
    dtype = np.float64
    A = np.zeros(lenA, dtype=dtype)
    # Initialize the first column
    A[minj:maxj] = 1
    expnt = 0
    for i in range(1, m + 1):
        # Generate the next column.
        # First calculate the sliding window
        lastminj, lastlen = minj, curlen
        minj = max(int(np.floor((ng * i - h) / mg)) + 1, 0)
        minj = min(minj, n)
        maxj = min(int(np.ceil((ng * i + h) / mg)), n + 1)
        if maxj <= minj:
            return 0
        # Now fill in the values
        A[0:maxj - minj] = np.cumsum(A[minj - lastminj:maxj - lastminj])
        curlen = maxj - minj
        if lastlen > curlen:
            # Set some carried-over elements to 0
            A[maxj - minj:maxj - minj + (lastlen - curlen)] = 0
        # Rescale if the right most value is over 2**900
        val = A[maxj - minj - 1]
        _, valexpt = math.frexp(val)
        if valexpt > 900:
            # Scaling to bring down to about 2**800 appears
            # sufficient for sizes under 10000.
            valexpt -= 800
            A = np.ldexp(A, -valexpt)
            expnt += valexpt

    val = A[maxj - minj - 1]
    # Now divide by the binomial (m+n)!/m!/n!
    for i in range(1, n + 1):
        val = (val * i) / (m + i)
        _, valexpt = math.frexp(val)
        if valexpt < -128:
            val = np.ldexp(val, -valexpt)
            expnt += valexpt
    # Finally scale if needed.
    return np.ldexp(val, expnt)


def _compute_prob_outside_square(n, h):
    """
    Compute the proportion of paths that pass outside the two diagonal lines.

    Parameters
    ----------
    n : integer
        n > 0
    h : integer
        0 <= h <= n

    Returns
    -------
    p : float
        The proportion of paths that pass outside the lines x-y = +/-h.

    """
    # Compute Pr(D_{n,n} >= h/n)
    # Prob = 2 * ( binom(2n, n-h) - binom(2n, n-2a) + binom(2n, n-3a) - ... )  / binom(2n, n)
    # This formulation exhibits subtractive cancellation.
    # Instead divide each term by binom(2n, n), then factor common terms
    # and use a Horner-like algorithm
    # P = 2 * A0 * (1 - A1*(1 - A2*(1 - A3*(1 - A4*(...)))))

    P = 0.0
    k = int(np.floor(n / h))
    while k >= 0:
        p1 = 1.0
        # Each of the Ai terms has numerator and denominator with h simple terms.
        for j in range(h):
            p1 = (n - k * h - j) * p1 / (n + k * h + j + 1)
        P = p1 * (1.0 - P)
        k -= 1
    return 2 * P


def _count_paths_outside_method(m, n, g, h):
    """
    Count the number of paths that pass outside the specified diagonal.

    Parameters
    ----------
    m : integer
        m > 0
    n : integer
        n > 0
    g : integer
        g is greatest common divisor of m and n
    h : integer
        0 <= h <= lcm(m,n)

    Returns
    -------
    p : float
        The number of paths that go low.
        The calculation may overflow - check for a finite answer.

    Raises
    ------
    FloatingPointError: Raised if the intermediate computation goes outside
    the range of a float.

    Notes
    -----
    Count the integer lattice paths from (0, 0) to (m, n), which at some
    point (x, y) along the path, satisfy:
      m*y <= n*x - h*g
    The paths make steps of size +1 in either positive x or positive y directions.

    We generally follow Hodges' treatment of Drion/Gnedenko/Korolyuk.
    Hodges, J.L. Jr.,
    "The Significance Probability of the Smirnov Two-Sample Test,"
    Arkiv fiur Matematik, 3, No. 43 (1958), 469-86.

    """
    # Compute #paths which stay lower than x/m-y/n = h/lcm(m,n)
    # B(x, y) = #{paths from (0,0) to (x,y) without previously crossing the boundary}
    #         = binom(x, y) - #{paths which already reached the boundary}
    # Multiply by the number of path extensions going from (x, y) to (m, n)
    # Sum.

    # Probability is symmetrical in m, n.  Computation below assumes m >= n.
    if m < n:
        m, n = n, m
    mg = m // g
    ng = n // g

    # Not every x needs to be considered.
    # xj holds the list of x values to be checked.
    # Wherever n*x/m + ng*h crosses an integer
    lxj = n + (mg-h)//mg
    xj = [(h + mg * j + ng-1)//ng for j in range(lxj)]
    # B is an array just holding a few values of B(x,y), the ones needed.
    # B[j] == B(x_j, j)
    if lxj == 0:
        return np.round(special.binom(m + n, n))
    B = np.zeros(lxj)
    B[0] = 1
    # Compute the B(x, y) terms
    # The binomial coefficient is an integer, but special.binom() may return a float.
    # Round it to the nearest integer.
    for j in range(1, lxj):
        Bj = np.round(special.binom(xj[j] + j, j))
        if not np.isfinite(Bj):
            raise FloatingPointError()
        for i in range(j):
            bin = np.round(special.binom(xj[j] - xj[i] + j - i, j-i))
            Bj -= bin * B[i]
        B[j] = Bj
        if not np.isfinite(Bj):
            raise FloatingPointError()
    # Compute the number of path extensions...
    num_paths = 0
    for j in range(lxj):
        bin = np.round(special.binom((m-xj[j]) + (n - j), n-j))
        term = B[j] * bin
        if not np.isfinite(term):
            raise FloatingPointError()
        num_paths += term
    return np.round(num_paths)


def _attempt_exact_2kssamp(n1, n2, g, d, alternative):
    """Attempts to compute the exact 2sample probability.

    n1, n2 are the sample sizes
    g is the gcd(n1, n2)
    d is the computed max difference in ECDFs

    Returns (success, d, probability)
    """
    lcm = (n1 // g) * n2
    h = int(np.round(d * lcm))
    d = h * 1.0 / lcm
    if h == 0:
        return True, d, 1.0
    saw_fp_error, prob = False, np.nan
    try:
        if alternative == 'two-sided':
            if n1 == n2:
                prob = _compute_prob_outside_square(n1, h)
            else:
                prob = 1 - _compute_prob_inside_method(n1, n2, g, h)
        else:
            if n1 == n2:
                # prob = binom(2n, n-h) / binom(2n, n)
                # Evaluating in that form incurs roundoff errors
                # from special.binom. Instead calculate directly
                jrange = np.arange(h)
                prob = np.prod((n1 - jrange) / (n1 + jrange + 1.0))
            else:
                num_paths = _count_paths_outside_method(n1, n2, g, h)
                bin = special.binom(n1 + n2, n1)
                if not np.isfinite(bin) or not np.isfinite(num_paths) or num_paths > bin:
                    saw_fp_error = True
                else:
                    prob = num_paths / bin

    except FloatingPointError:
        saw_fp_error = True

    if saw_fp_error:
        return False, d, np.nan
    if not (0 <= prob <= 1):
        return False, d, prob
    return True, d, prob


@_vectorize_hypotest_factory(
    result_creator=lambda res: KstestResult(res[..., 0], res[..., 1]),
    n_samples=2)
def ks_2samp(data1, data2, alternative='two-sided', mode='auto'):
    """
    Compute the Kolmogorov-Smirnov statistic on 2 samples.

    This is a two-sided test for the null hypothesis that 2 independent samples
    are drawn from the same continuous distribution.  The alternative hypothesis
    can be either 'two-sided' (default), 'less' or 'greater'.

    Parameters
    ----------
    data1, data2 : array_like, 1-Dimensional
        Two arrays of sample observations assumed to be drawn from a continuous
        distribution, sample sizes can be different.
    alternative : {'two-sided', 'less', 'greater'}, optional
        Defines the alternative hypothesis.
        The following options are available (default is 'two-sided'):

          * 'two-sided'
          * 'less': one-sided, see explanation in Notes
          * 'greater': one-sided, see explanation in Notes
    mode : {'auto', 'exact', 'asymp'}, optional
        Defines the method used for calculating the p-value.
        The following options are available (default is 'auto'):

          * 'auto' : use 'exact' for small size arrays, 'asymp' for large
          * 'exact' : use exact distribution of test statistic
          * 'asymp' : use asymptotic distribution of test statistic

    Returns
    -------
    statistic : float
        KS statistic.
    pvalue : float
        Two-tailed p-value.

    See Also
    --------
    kstest, ks_1samp, epps_singleton_2samp, anderson_ksamp

    Notes
    -----
    This tests whether 2 samples are drawn from the same distribution. Note
    that, like in the case of the one-sample KS test, the distribution is
    assumed to be continuous.

    In the one-sided test, the alternative is that the empirical
    cumulative distribution function F(x) of the data1 variable is "less"
    or "greater" than the empirical cumulative distribution function G(x)
    of the data2 variable, ``F(x)<=G(x)``, resp. ``F(x)>=G(x)``.

    If the KS statistic is small or the p-value is high, then we cannot
    reject the hypothesis that the distributions of the two samples
    are the same.

    If the mode is 'auto', the computation is exact if the sample sizes are
    less than 10000.  For larger sizes, the computation uses the
    Kolmogorov-Smirnov distributions to compute an approximate value.

    The 'two-sided' 'exact' computation computes the complementary probability
    and then subtracts from 1.  As such, the minimum probability it can return
    is about 1e-16.  While the algorithm itself is exact, numerical
    errors may accumulate for large sample sizes.   It is most suited to
    situations in which one of the sample sizes is only a few thousand.

    We generally follow Hodges' treatment of Drion/Gnedenko/Korolyuk [1]_.

    References
    ----------
    .. [1] Hodges, J.L. Jr.,  "The Significance Probability of the Smirnov
           Two-Sample Test," Arkiv fiur Matematik, 3, No. 43 (1958), 469-86.


    Examples
    --------
    >>> from scipy import stats
    >>> np.random.seed(12345678)  #fix random seed to get the same result
    >>> n1 = 200  # size of first sample
    >>> n2 = 300  # size of second sample

    For a different distribution, we can reject the null hypothesis since the
    pvalue is below 1%:

    >>> rvs1 = stats.norm.rvs(size=n1, loc=0., scale=1)
    >>> rvs2 = stats.norm.rvs(size=n2, loc=0.5, scale=1.5)
    >>> stats.ks_2samp(rvs1, rvs2)
    (0.20833333333333334, 5.129279597781977e-05)

    For a slightly different distribution, we cannot reject the null hypothesis
    at a 10% or lower alpha since the p-value at 0.144 is higher than 10%

    >>> rvs3 = stats.norm.rvs(size=n2, loc=0.01, scale=1.0)
    >>> stats.ks_2samp(rvs1, rvs3)
    (0.10333333333333333, 0.14691437867433876)

    For an identical distribution, we cannot reject the null hypothesis since
    the p-value is high, 41%:

    >>> rvs4 = stats.norm.rvs(size=n2, loc=0.0, scale=1.0)
    >>> stats.ks_2samp(rvs1, rvs4)
    (0.07999999999999996, 0.41126949729859719)

    """
    if mode not in ['auto', 'exact', 'asymp']:
        raise ValueError(f'Invalid value for mode: {mode}')
    alternative = {'t': 'two-sided', 'g': 'greater', 'l': 'less'}.get(
       alternative.lower()[0], alternative)
    if alternative not in ['two-sided', 'less', 'greater']:
        raise ValueError(f'Invalid value for alternative: {alternative}')
    MAX_AUTO_N = 10000  # 'auto' will attempt to be exact if n1,n2 <= MAX_AUTO_N
    if np.ma.is_masked(data1):
        data1 = data1.compressed()
    if np.ma.is_masked(data2):
        data2 = data2.compressed()
    data1 = np.sort(data1)
    data2 = np.sort(data2)
    n1 = data1.shape[0]
    n2 = data2.shape[0]
    if min(n1, n2) == 0:
        raise ValueError('Data passed to ks_2samp must not be empty')

    data_all = np.concatenate([data1, data2])
    # using searchsorted solves equal data problem
    cdf1 = np.searchsorted(data1, data_all, side='right') / n1
    cdf2 = np.searchsorted(data2, data_all, side='right') / n2
    cddiffs = cdf1 - cdf2
    minS = np.clip(-np.min(cddiffs), 0, 1)  # Ensure sign of minS is not negative.
    maxS = np.max(cddiffs)
    alt2Dvalue = {'less': minS, 'greater': maxS, 'two-sided': max(minS, maxS)}
    d = alt2Dvalue[alternative]
    g = gcd(n1, n2)
    n1g = n1 // g
    n2g = n2 // g
    prob = -np.inf
    original_mode = mode
    if mode == 'auto':
        mode = 'exact' if max(n1, n2) <= MAX_AUTO_N else 'asymp'
    elif mode == 'exact':
        # If lcm(n1, n2) is too big, switch from exact to asymp
        if n1g >= np.iinfo(np.int_).max / n2g:
            mode = 'asymp'
            warnings.warn(
                f"Exact ks_2samp calculation not possible with samples sizes "
                f"{n1} and {n2}. Switching to 'asymp'.", RuntimeWarning)

    if mode == 'exact':
        success, d, prob = _attempt_exact_2kssamp(n1, n2, g, d, alternative)
        if not success:
            mode = 'asymp'
            if original_mode == 'exact':
                warnings.warn(f"ks_2samp: Exact calculation unsuccessful. "
                              f"Switching to mode={mode}.", RuntimeWarning)

    if mode == 'asymp':
        # The product n1*n2 is large.  Use Smirnov's asymptoptic formula.
        # Ensure float to avoid overflow in multiplication
        # sorted because the one-sided formula is not symmetric in n1, n2
        m, n = sorted([float(n1), float(n2)], reverse=True)
        en = m * n / (m + n)
        if alternative == 'two-sided':
            prob = distributions.kstwo.sf(d, np.round(en))
        else:
            z = np.sqrt(en) * d
            # Use Hodges' suggested approximation Eqn 5.3
            # Requires m to be the larger of (n1, n2)
            expt = -2 * z**2 - 2 * z * (m + 2*n)/np.sqrt(m*n*(m+n))/3.0
            prob = np.exp(expt)

    prob = np.clip(prob, 0, 1)
    return KstestResult(d, prob)


def _parse_kstest_args(data1, data2, args, N):
    # kstest allows many different variations of arguments.
    # Pull out the parsing into a separate function
    # (xvals, yvals, )  # 2sample
    # (xvals, cdf function,..)
    # (xvals, name of distribution, ...)
    # (name of distribution, name of distribution, ...)

    # Returns xvals, yvals, cdf
    # where cdf is a cdf function, or None
    # and yvals is either an array_like of values, or None
    # and xvals is array_like.
    rvsfunc, cdf = None, None
    if isinstance(data1, str):
        rvsfunc = getattr(distributions, data1).rvs
    elif callable(data1):
        rvsfunc = data1

    if isinstance(data2, str):
        cdf = getattr(distributions, data2).cdf
        data2 = None
    elif callable(data2):
        cdf = data2
        data2 = None

    data1 = np.sort(rvsfunc(*args, size=N) if rvsfunc else data1)
    return data1, data2, cdf


def kstest(rvs, cdf, args=(), N=20, alternative='two-sided', mode='auto'):
    """
    Performs the (one sample or two samples) Kolmogorov-Smirnov test for goodness of fit.

    The one-sample test performs a test of the distribution F(x) of an observed
    random variable against a given distribution G(x). Under the null
    hypothesis, the two distributions are identical, F(x)=G(x). The
    alternative hypothesis can be either 'two-sided' (default), 'less'
    or 'greater'. The KS test is only valid for continuous distributions.
    The two-sample test tests whether the two independent samples are drawn
    from the same continuous distribution.

    Parameters
    ----------
    rvs : str, array_like, or callable
        If an array, it should be a 1-D array of observations of random
        variables.
        If a callable, it should be a function to generate random variables;
        it is required to have a keyword argument `size`.
        If a string, it should be the name of a distribution in `scipy.stats`,
        which will be used to generate random variables.
    cdf : str, array_like or callable
        If array_like, it should be a 1-D array of observations of random
        variables, and the two-sample test is performed (and rvs must be array_like)
        If a callable, that callable is used to calculate the cdf.
        If a string, it should be the name of a distribution in `scipy.stats`,
        which will be used as the cdf function.
    args : tuple, sequence, optional
        Distribution parameters, used if `rvs` or `cdf` are strings or callables.
    N : int, optional
        Sample size if `rvs` is string or callable.  Default is 20.
    alternative : {'two-sided', 'less', 'greater'}, optional
        Defines the alternative hypothesis.
        The following options are available (default is 'two-sided'):

          * 'two-sided'
          * 'less': one-sided, see explanation in Notes
          * 'greater': one-sided, see explanation in Notes
    mode : {'auto', 'exact', 'approx', 'asymp'}, optional
        Defines the distribution used for calculating the p-value.
        The following options are available (default is 'auto'):

          * 'auto' : selects one of the other options.
          * 'exact' : uses the exact distribution of test statistic.
          * 'approx' : approximates the two-sided probability with twice the one-sided probability
          * 'asymp': uses asymptotic distribution of test statistic

    Returns
    -------
    statistic : float
        KS test statistic, either D, D+ or D-.
    pvalue :  float
        One-tailed or two-tailed p-value.

    See Also
    --------
    ks_2samp

    Notes
    -----
    In the one-sided test, the alternative is that the empirical
    cumulative distribution function of the random variable is "less"
    or "greater" than the cumulative distribution function G(x) of the
    hypothesis, ``F(x)<=G(x)``, resp. ``F(x)>=G(x)``.

    Examples
    --------
    >>> from scipy import stats

    >>> x = np.linspace(-15, 15, 9)
    >>> stats.kstest(x, 'norm')
    (0.44435602715924361, 0.038850142705171065)

    >>> np.random.seed(987654321) # set random seed to get the same result
    >>> stats.kstest(stats.norm.rvs(size=100), stats.norm.cdf)
    (0.058352892479417884, 0.8653960860778898)

    The above lines are equivalent to:

    >>> np.random.seed(987654321)
    >>> stats.kstest(stats.norm.rvs, 'norm', N=100)
    (0.058352892479417884, 0.8653960860778898)

    *Test against one-sided alternative hypothesis*

    Shift distribution to larger values, so that ``CDF(x) < norm.cdf(x)``:

    >>> np.random.seed(987654321)
    >>> x = stats.norm.rvs(loc=0.2, size=100)
    >>> stats.kstest(x, 'norm', alternative='less')
    (0.12464329735846891, 0.040989164077641749)

    Reject equal distribution against alternative hypothesis: less

    >>> stats.kstest(x, 'norm', alternative='greater')
    (0.0072115233216311081, 0.98531158590396395)

    Don't reject equal distribution against alternative hypothesis: greater

    >>> stats.kstest(x, 'norm')
    (0.12464329735846891, 0.08197335233541582)

    *Testing t distributed random variables against normal distribution*

    With 100 degrees of freedom the t distribution looks close to the normal
    distribution, and the K-S test does not reject the hypothesis that the
    sample came from the normal distribution:

    >>> np.random.seed(987654321)
    >>> stats.kstest(stats.t.rvs(100, size=100), 'norm')
    (0.072018929165471257, 0.6505883498379312)

    With 3 degrees of freedom the t distribution looks sufficiently different
    from the normal distribution, that we can reject the hypothesis that the
    sample came from the normal distribution at the 10% level:

    >>> np.random.seed(987654321)
    >>> stats.kstest(stats.t.rvs(3, size=100), 'norm')
    (0.131016895759829, 0.058826222555312224)

    """
    # to not break compatibility with existing code
    if alternative == 'two_sided':
        alternative = 'two-sided'
    if alternative not in ['two-sided', 'greater', 'less']:
        raise ValueError("Unexpected alternative %s" % alternative)
    xvals, yvals, cdf = _parse_kstest_args(rvs, cdf, args, N)
    if cdf:
        return ks_1samp(xvals, cdf, args=args, alternative=alternative, mode=mode)
    return ks_2samp(xvals, yvals, alternative=alternative, mode=mode)


def tiecorrect(rankvals):
    """
    Tie correction factor for Mann-Whitney U and Kruskal-Wallis H tests.

    Parameters
    ----------
    rankvals : array_like
        A 1-D sequence of ranks.  Typically this will be the array
        returned by `~scipy.stats.rankdata`.

    Returns
    -------
    factor : float
        Correction factor for U or H.

    See Also
    --------
    rankdata : Assign ranks to the data
    mannwhitneyu : Mann-Whitney rank test
    kruskal : Kruskal-Wallis H test

    References
    ----------
    .. [1] Siegel, S. (1956) Nonparametric Statistics for the Behavioral
           Sciences.  New York: McGraw-Hill.

    Examples
    --------
    >>> from scipy.stats import tiecorrect, rankdata
    >>> tiecorrect([1, 2.5, 2.5, 4])
    0.9
    >>> ranks = rankdata([1, 3, 2, 4, 5, 7, 2, 8, 4])
    >>> ranks
    array([ 1. ,  4. ,  2.5,  5.5,  7. ,  8. ,  2.5,  9. ,  5.5])
    >>> tiecorrect(ranks)
    0.9833333333333333

    """
    arr = np.sort(rankvals)
    idx = np.nonzero(np.r_[True, arr[1:] != arr[:-1], True])[0]
    cnt = np.diff(idx).astype(np.float64)

    size = np.float64(arr.size)
    return 1.0 if size < 2 else 1.0 - (cnt**3 - cnt).sum() / (size**3 - size)


MannwhitneyuResult = namedtuple('MannwhitneyuResult', ('statistic', 'pvalue'))


def mannwhitneyu(x, y, use_continuity=True, alternative=None):
    """
    Compute the Mann-Whitney rank test on samples x and y.

    Parameters
    ----------
    x, y : array_like
        Array of samples, should be one-dimensional.
    use_continuity : bool, optional
            Whether a continuity correction (1/2.) should be taken into
            account. Default is True.
    alternative : {None, 'two-sided', 'less', 'greater'}, optional
        Defines the alternative hypothesis.
        The following options are available (default is None):

          * None: computes p-value half the size of the 'two-sided' p-value and
            a different U statistic. The default behavior is not the same as
            using 'less' or 'greater'; it only exists for backward compatibility
            and is deprecated.
          * 'two-sided'
          * 'less': one-sided
          * 'greater': one-sided

        Use of the None option is deprecated.

    Returns
    -------
    statistic : float
        The Mann-Whitney U statistic, equal to min(U for x, U for y) if
        `alternative` is equal to None (deprecated; exists for backward
        compatibility), and U for y otherwise.
    pvalue : float
        p-value assuming an asymptotic normal distribution. One-sided or
        two-sided, depending on the choice of `alternative`.

    Notes
    -----
    Use only when the number of observation in each sample is > 20 and
    you have 2 independent samples of ranks. Mann-Whitney U is
    significant if the u-obtained is LESS THAN or equal to the critical
    value of U.

    This test corrects for ties and by default uses a continuity correction.

    References
    ----------
    .. [1] https://en.wikipedia.org/wiki/Mann-Whitney_U_test

    .. [2] H.B. Mann and D.R. Whitney, "On a Test of Whether one of Two Random
           Variables is Stochastically Larger than the Other," The Annals of
           Mathematical Statistics, vol. 18, no. 1, pp. 50-60, 1947.

    """
    if alternative is None:
        warnings.warn("Calling `mannwhitneyu` without specifying "
                      "`alternative` is deprecated.", DeprecationWarning)

    x = np.asarray(x)
    y = np.asarray(y)
    n1 = len(x)
    n2 = len(y)
    ranked = rankdata(np.concatenate((x, y)))
    rankx = ranked[0:n1]  # get the x-ranks
    u1 = n1*n2 + (n1*(n1+1))/2.0 - np.sum(rankx, axis=0)  # calc U for x
    u2 = n1*n2 - u1  # remainder is U for y
    T = tiecorrect(ranked)
    if T == 0:
        raise ValueError('All numbers are identical in mannwhitneyu')
    sd = np.sqrt(T * n1 * n2 * (n1+n2+1) / 12.0)

    meanrank = n1*n2/2.0 + 0.5 * use_continuity
    if alternative is None or alternative == 'two-sided':
        bigu = max(u1, u2)
    elif alternative == 'less':
        bigu = u1
    elif alternative == 'greater':
        bigu = u2
    else:
        raise ValueError("alternative should be None, 'less', 'greater' "
                         "or 'two-sided'")

    z = (bigu - meanrank) / sd
    if alternative is None:
        # This behavior, equal to half the size of the two-sided
        # p-value, is deprecated.
        p = distributions.norm.sf(abs(z))
    elif alternative == 'two-sided':
        p = 2 * distributions.norm.sf(abs(z))
    else:
        p = distributions.norm.sf(z)

    u = u2
    # This behavior is deprecated.
    if alternative is None:
        u = min(u1, u2)
    return MannwhitneyuResult(u, p)


RanksumsResult = namedtuple('RanksumsResult', ('statistic', 'pvalue'))


<<<<<<< HEAD
@_vectorize_hypotest_factory(
    result_creator=lambda res: RanksumsResult(res[..., 0],
                                              res[..., 1]),
    n_samples=2)
def ranksums(x, y):
=======
def ranksums(x, y, alternative='two-sided'):
>>>>>>> 8726518b
    """
    Compute the Wilcoxon rank-sum statistic for two samples.

    The Wilcoxon rank-sum test tests the null hypothesis that two sets
    of measurements are drawn from the same distribution.  The alternative
    hypothesis is that values in one sample are more likely to be
    larger than the values in the other sample.

    This test should be used to compare two samples from continuous
    distributions.  It does not handle ties between measurements
    in x and y.  For tie-handling and an optional continuity correction
    see `scipy.stats.mannwhitneyu`.

    Parameters
    ----------
    x,y : array_like
        The data from the two samples.
    alternative : {'two-sided', 'less', 'greater'}, optional
        Defines the alternative hypothesis. Default is 'two-sided'.
        The following options are available:

        * 'two-sided': one of the distributions (underlying `x` or `y`) is
          stochastically greater than the other.
        * 'less': the distribution underlying `x` is stochastically less
          than the distribution underlying `y`.
        * 'greater': the distribution underlying `x` is stochastically greater
          than the distribution underlying `y`.

        .. versionadded:: 1.7.0

    Returns
    -------
    statistic : float
        The test statistic under the large-sample approximation that the
        rank sum statistic is normally distributed.
    pvalue : float
        The p-value of the test.

    References
    ----------
    .. [1] https://en.wikipedia.org/wiki/Wilcoxon_rank-sum_test

    Examples
    --------
    We can test the hypothesis that two independent unequal-sized samples are
    drawn from the same distribution with computing the Wilcoxon rank-sum
    statistic.

    >>> from scipy.stats import ranksums
    >>> sample1 = np.random.uniform(-1, 1, 200)
    >>> sample2 = np.random.uniform(-0.5, 1.5, 300) # a shifted distribution
    >>> ranksums(sample1, sample2)
    RanksumsResult(statistic=-7.887059, pvalue=3.09390448e-15)  # may vary
    >>> ranksums(sample1, sample2, alternative='less')
    RanksumsResult(statistic=-7.750585297581713, pvalue=4.573497606342543e-15) # may vary
    >>> ranksums(sample1, sample2, alternative='greater')
    RanksumsResult(statistic=-7.750585297581713, pvalue=0.9999999999999954) # may vary

    The p-value of less than ``0.05`` indicates that this test rejects the
    hypothesis at the 5% significance level.

    """
    x, y = map(np.asarray, (x, y))
    n1 = len(x)
    n2 = len(y)
    alldata = np.concatenate((x, y))
    ranked = rankdata(alldata)
    x = ranked[:n1]
    s = np.sum(x, axis=0)
    expected = n1 * (n1+n2+1) / 2.0
    z = (s - expected) / np.sqrt(n1*n2*(n1+n2+1)/12.0)
    z, prob = _normtest_finish(z, alternative)

    return RanksumsResult(z, prob)


KruskalResult = namedtuple('KruskalResult', ('statistic', 'pvalue'))


@_vectorize_hypotest_factory(
    result_creator=lambda res: KruskalResult(res[..., 0],
                                             res[..., 1]),
    n_samples=None)
def kruskal(*args, nan_policy='propagate'):
    """
    Compute the Kruskal-Wallis H-test for independent samples.

    The Kruskal-Wallis H-test tests the null hypothesis that the population
    median of all of the groups are equal.  It is a non-parametric version of
    ANOVA.  The test works on 2 or more independent samples, which may have
    different sizes.  Note that rejecting the null hypothesis does not
    indicate which of the groups differs.  Post hoc comparisons between
    groups are required to determine which groups are different.

    Parameters
    ----------
    sample1, sample2, ... : array_like
       Two or more arrays with the sample measurements can be given as
       arguments. Samples must be one-dimensional.
    nan_policy : {'propagate', 'raise', 'omit'}, optional
        Defines how to handle when input contains nan.
        The following options are available (default is 'propagate'):

          * 'propagate': returns nan
          * 'raise': throws an error
          * 'omit': performs the calculations ignoring nan values

    Returns
    -------
    statistic : float
       The Kruskal-Wallis H statistic, corrected for ties.
    pvalue : float
       The p-value for the test using the assumption that H has a chi
       square distribution. The p-value returned is the survival function of
       the chi square distribution evaluated at H.

    See Also
    --------
    f_oneway : 1-way ANOVA.
    mannwhitneyu : Mann-Whitney rank test on two samples.
    friedmanchisquare : Friedman test for repeated measurements.

    Notes
    -----
    Due to the assumption that H has a chi square distribution, the number
    of samples in each group must not be too small.  A typical rule is
    that each sample must have at least 5 measurements.

    References
    ----------
    .. [1] W. H. Kruskal & W. W. Wallis, "Use of Ranks in
       One-Criterion Variance Analysis", Journal of the American Statistical
       Association, Vol. 47, Issue 260, pp. 583-621, 1952.
    .. [2] https://en.wikipedia.org/wiki/Kruskal-Wallis_one-way_analysis_of_variance

    Examples
    --------
    >>> from scipy import stats
    >>> x = [1, 3, 5, 7, 9]
    >>> y = [2, 4, 6, 8, 10]
    >>> stats.kruskal(x, y)
    KruskalResult(statistic=0.2727272727272734, pvalue=0.6015081344405895)

    >>> x = [1, 1, 1]
    >>> y = [2, 2, 2]
    >>> z = [2, 2]
    >>> stats.kruskal(x, y, z)
    KruskalResult(statistic=7.0, pvalue=0.0301973834223185)

    """
    args = list(map(np.asarray, args))

    num_groups = len(args)
    if num_groups < 2:
        raise ValueError("Need at least two groups in stats.kruskal()")

    for arg in args:
        if arg.size == 0:
            return KruskalResult(np.nan, np.nan)
        elif arg.ndim != 1:
            raise ValueError("Samples must be one-dimensional.")

    n = np.asarray(list(map(len, args)))

    if nan_policy not in ('propagate', 'raise', 'omit'):
        raise ValueError("nan_policy must be 'propagate', 'raise' or 'omit'")

    contains_nan = False
    for arg in args:
        cn = _contains_nan(arg, nan_policy)
        if cn[0]:
            contains_nan = True
            break

    if contains_nan and nan_policy == 'omit':
        for a in args:
            a = ma.masked_invalid(a)
        return mstats_basic.kruskal(*args)

    if contains_nan and nan_policy == 'propagate':
        return KruskalResult(np.nan, np.nan)

    alldata = np.concatenate(args)
    ranked = rankdata(alldata)
    ties = tiecorrect(ranked)
    if ties == 0:
        raise ValueError('All numbers are identical in kruskal')

    # Compute sum^2/n for each group and sum
    j = np.insert(np.cumsum(n), 0, 0)
    ssbn = 0
    for i in range(num_groups):
        ssbn += _square_of_sums(ranked[j[i]:j[i+1]]) / n[i]

    totaln = np.sum(n, dtype=float)
    h = 12.0 / (totaln * (totaln + 1)) * ssbn - 3 * (totaln + 1)
    df = num_groups - 1
    h /= ties

    return KruskalResult(h, distributions.chi2.sf(h, df))


FriedmanchisquareResult = namedtuple('FriedmanchisquareResult',
                                     ('statistic', 'pvalue'))


@_vectorize_hypotest_factory(
    result_creator=lambda res: FriedmanchisquareResult(res[..., 0],
                                                       res[..., 1]),
    n_samples=None, paired=True)
def friedmanchisquare(*args):
    """
    Compute the Friedman test for repeated measurements.

    The Friedman test tests the null hypothesis that repeated measurements of
    the same individuals have the same distribution.  It is often used
    to test for consistency among measurements obtained in different ways.
    For example, if two measurement techniques are used on the same set of
    individuals, the Friedman test can be used to determine if the two
    measurement techniques are consistent.

    Parameters
    ----------
    measurements1, measurements2, measurements3... : array_like
        Arrays of measurements.  All of the arrays must have the same number
        of elements.  At least 3 sets of measurements must be given.

    Returns
    -------
    statistic : float
        The test statistic, correcting for ties.
    pvalue : float
        The associated p-value assuming that the test statistic has a chi
        squared distribution.

    Notes
    -----
    Due to the assumption that the test statistic has a chi squared
    distribution, the p-value is only reliable for n > 10 and more than
    6 repeated measurements.

    References
    ----------
    .. [1] https://en.wikipedia.org/wiki/Friedman_test

    """
    k = len(args)
    if k < 3:
        raise ValueError('At least 3 sets of measurements must be given for Friedman test, got {}.'.format(k))

    n = len(args[0])
    for i in range(1, k):
        if len(args[i]) != n:
            raise ValueError('Unequal N in friedmanchisquare.  Aborting.')

    # Rank data
    data = np.vstack(args).T
    data = data.astype(float)
    for i in range(len(data)):
        data[i] = rankdata(data[i])

    # Handle ties
    ties = 0
    for i in range(len(data)):
        replist, repnum = find_repeats(array(data[i]))
        for t in repnum:
            ties += t * (t*t - 1)
    c = 1 - ties / (k*(k*k - 1)*n)

    ssbn = np.sum(data.sum(axis=0)**2)
    chisq = (12.0 / (k*n*(k+1)) * ssbn - 3*n*(k+1)) / c

    return FriedmanchisquareResult(chisq, distributions.chi2.sf(chisq, k - 1))


BrunnerMunzelResult = namedtuple('BrunnerMunzelResult',
                                 ('statistic', 'pvalue'))


@_vectorize_hypotest_factory(
    result_creator=lambda res: BrunnerMunzelResult(res[..., 0],
                                                   res[..., 1]),
    n_samples=2)
def brunnermunzel(x, y, alternative="two-sided", distribution="t",
                  nan_policy='propagate'):
    """
    Compute the Brunner-Munzel test on samples x and y.

    The Brunner-Munzel test is a nonparametric test of the null hypothesis that
    when values are taken one by one from each group, the probabilities of
    getting large values in both groups are equal.
    Unlike the Wilcoxon-Mann-Whitney's U test, this does not require the
    assumption of equivariance of two groups. Note that this does not assume
    the distributions are same. This test works on two independent samples,
    which may have different sizes.

    Parameters
    ----------
    x, y : array_like
        Array of samples, should be one-dimensional.
    alternative : {'two-sided', 'less', 'greater'}, optional
        Defines the alternative hypothesis.
        The following options are available (default is 'two-sided'):

          * 'two-sided'
          * 'less': one-sided
          * 'greater': one-sided
    distribution : {'t', 'normal'}, optional
        Defines how to get the p-value.
        The following options are available (default is 't'):

          * 't': get the p-value by t-distribution
          * 'normal': get the p-value by standard normal distribution.
    nan_policy : {'propagate', 'raise', 'omit'}, optional
        Defines how to handle when input contains nan.
        The following options are available (default is 'propagate'):

          * 'propagate': returns nan
          * 'raise': throws an error
          * 'omit': performs the calculations ignoring nan values

    Returns
    -------
    statistic : float
        The Brunner-Munzer W statistic.
    pvalue : float
        p-value assuming an t distribution. One-sided or
        two-sided, depending on the choice of `alternative` and `distribution`.

    See Also
    --------
    mannwhitneyu : Mann-Whitney rank test on two samples.

    Notes
    -----
    Brunner and Munzel recommended to estimate the p-value by t-distribution
    when the size of data is 50 or less. If the size is lower than 10, it would
    be better to use permuted Brunner Munzel test (see [2]_).

    References
    ----------
    .. [1] Brunner, E. and Munzel, U. "The nonparametric Benhrens-Fisher
           problem: Asymptotic theory and a small-sample approximation".
           Biometrical Journal. Vol. 42(2000): 17-25.
    .. [2] Neubert, K. and Brunner, E. "A studentized permutation test for the
           non-parametric Behrens-Fisher problem". Computational Statistics and
           Data Analysis. Vol. 51(2007): 5192-5204.

    Examples
    --------
    >>> from scipy import stats
    >>> x1 = [1,2,1,1,1,1,1,1,1,1,2,4,1,1]
    >>> x2 = [3,3,4,3,1,2,3,1,1,5,4]
    >>> w, p_value = stats.brunnermunzel(x1, x2)
    >>> w
    3.1374674823029505
    >>> p_value
    0.0057862086661515377

    """
    x = np.asarray(x)
    y = np.asarray(y)

    # check both x and y
    cnx, npx = _contains_nan(x, nan_policy)
    cny, npy = _contains_nan(y, nan_policy)
    contains_nan = cnx or cny
    if npx == "omit" or npy == "omit":
        nan_policy = "omit"

    if contains_nan and nan_policy == "propagate":
        return BrunnerMunzelResult(np.nan, np.nan)
    elif contains_nan and nan_policy == "omit":
        x = ma.masked_invalid(x)
        y = ma.masked_invalid(y)
        return mstats_basic.brunnermunzel(x, y, alternative, distribution)

    nx = len(x)
    ny = len(y)
    if nx == 0 or ny == 0:
        return BrunnerMunzelResult(np.nan, np.nan)
    rankc = rankdata(np.concatenate((x, y)))
    rankcx = rankc[0:nx]
    rankcy = rankc[nx:nx+ny]
    rankcx_mean = np.mean(rankcx)
    rankcy_mean = np.mean(rankcy)
    rankx = rankdata(x)
    ranky = rankdata(y)
    rankx_mean = np.mean(rankx)
    ranky_mean = np.mean(ranky)

    Sx = np.sum(np.power(rankcx - rankx - rankcx_mean + rankx_mean, 2.0))
    Sx /= nx - 1
    Sy = np.sum(np.power(rankcy - ranky - rankcy_mean + ranky_mean, 2.0))
    Sy /= ny - 1

    wbfn = nx * ny * (rankcy_mean - rankcx_mean)
    wbfn /= (nx + ny) * np.sqrt(nx * Sx + ny * Sy)

    if distribution == "t":
        df_numer = np.power(nx * Sx + ny * Sy, 2.0)
        df_denom = np.power(nx * Sx, 2.0) / (nx - 1)
        df_denom += np.power(ny * Sy, 2.0) / (ny - 1)
        df = df_numer / df_denom
        p = distributions.t.cdf(wbfn, df)
    elif distribution == "normal":
        p = distributions.norm.cdf(wbfn)
    else:
        raise ValueError(
            "distribution should be 't' or 'normal'")

    if alternative == "greater":
        pass
    elif alternative == "less":
        p = 1 - p
    elif alternative == "two-sided":
        p = 2 * np.min([p, 1-p])
    else:
        raise ValueError(
            "alternative should be 'less', 'greater' or 'two-sided'")

    return BrunnerMunzelResult(wbfn, p)


def combine_pvalues(pvalues, method='fisher', weights=None):
    """
    Combine p-values from independent tests bearing upon the same hypothesis.

    Parameters
    ----------
    pvalues : array_like, 1-D
        Array of p-values assumed to come from independent tests.
    method : {'fisher', 'pearson', 'tippett', 'stouffer', 'mudholkar_george'}, optional
        Name of method to use to combine p-values.
        The following methods are available (default is 'fisher'):

          * 'fisher': Fisher's method (Fisher's combined probability test), the
            sum of the logarithm of the p-values
          * 'pearson': Pearson's method (similar to Fisher's but uses sum of the
            complement of the p-values inside the logarithms)
          * 'tippett': Tippett's method (minimum of p-values)
          * 'stouffer': Stouffer's Z-score method
          * 'mudholkar_george': the difference of Fisher's and Pearson's methods
            divided by 2
    weights : array_like, 1-D, optional
        Optional array of weights used only for Stouffer's Z-score method.

    Returns
    -------
    statistic: float
        The statistic calculated by the specified method.
    pval: float
        The combined p-value.

    Notes
    -----
    Fisher's method (also known as Fisher's combined probability test) [1]_ uses
    a chi-squared statistic to compute a combined p-value. The closely related
    Stouffer's Z-score method [2]_ uses Z-scores rather than p-values. The
    advantage of Stouffer's method is that it is straightforward to introduce
    weights, which can make Stouffer's method more powerful than Fisher's
    method when the p-values are from studies of different size [6]_ [7]_.
    The Pearson's method uses :math:`log(1-p_i)` inside the sum whereas Fisher's
    method uses :math:`log(p_i)` [4]_. For Fisher's and Pearson's method, the
    sum of the logarithms is multiplied by -2 in the implementation. This
    quantity has a chi-square distribution that determines the p-value. The
    `mudholkar_george` method is the difference of the Fisher's and Pearson's
    test statistics, each of which include the -2 factor [4]_. However, the
    `mudholkar_george` method does not include these -2 factors. The test
    statistic of `mudholkar_george` is the sum of logisitic random variables and
    equation 3.6 in [3]_ is used to approximate the p-value based on Student's
    t-distribution.

    Fisher's method may be extended to combine p-values from dependent tests
    [5]_. Extensions such as Brown's method and Kost's method are not currently
    implemented.

    .. versionadded:: 0.15.0

    References
    ----------
    .. [1] https://en.wikipedia.org/wiki/Fisher%27s_method
    .. [2] https://en.wikipedia.org/wiki/Fisher%27s_method#Relation_to_Stouffer.27s_Z-score_method
    .. [3] George, E. O., and G. S. Mudholkar. "On the convolution of logistic
           random variables." Metrika 30.1 (1983): 1-13.
    .. [4] Heard, N. and Rubin-Delanchey, P. "Choosing between methods of
           combining p-values."  Biometrika 105.1 (2018): 239-246.
    .. [5] Whitlock, M. C. "Combining probability from independent tests: the
           weighted Z-method is superior to Fisher's approach." Journal of
           Evolutionary Biology 18, no. 5 (2005): 1368-1373.
    .. [6] Zaykin, Dmitri V. "Optimally weighted Z-test is a powerful method
           for combining probabilities in meta-analysis." Journal of
           Evolutionary Biology 24, no. 8 (2011): 1836-1841.
    .. [7] https://en.wikipedia.org/wiki/Extensions_of_Fisher%27s_method

    """
    pvalues = np.asarray(pvalues)
    if pvalues.ndim != 1:
        raise ValueError("pvalues is not 1-D")

    if method == 'fisher':
        statistic = -2 * np.sum(np.log(pvalues))
        pval = distributions.chi2.sf(statistic, 2 * len(pvalues))
    elif method == 'pearson':
        statistic = -2 * np.sum(np.log1p(-pvalues))
        pval = distributions.chi2.sf(statistic, 2 * len(pvalues))
    elif method == 'mudholkar_george':
        normalizing_factor = np.sqrt(3/len(pvalues))/np.pi
        statistic = -np.sum(np.log(pvalues)) + np.sum(np.log1p(-pvalues))
        nu = 5 * len(pvalues) + 4
        approx_factor = np.sqrt(nu / (nu - 2))
        pval = distributions.t.sf(statistic * normalizing_factor * approx_factor, nu)
    elif method == 'tippett':
        statistic = np.min(pvalues)
        pval = distributions.beta.sf(statistic, 1, len(pvalues))
    elif method == 'stouffer':
        if weights is None:
            weights = np.ones_like(pvalues)
        elif len(weights) != len(pvalues):
            raise ValueError("pvalues and weights must be of the same size.")

        weights = np.asarray(weights)
        if weights.ndim != 1:
            raise ValueError("weights is not 1-D")

        Zi = distributions.norm.isf(pvalues)
        statistic = np.dot(weights, Zi) / np.linalg.norm(weights)
        pval = distributions.norm.sf(statistic)

    else:
        raise ValueError(
            "Invalid method '%s'. Options are 'fisher', 'pearson', \
            'mudholkar_george', 'tippett', 'or 'stouffer'", method)

    return (statistic, pval)


#####################################
#       STATISTICAL DISTANCES       #
#####################################

def wasserstein_distance(u_values, v_values, u_weights=None, v_weights=None):
    r"""
    Compute the first Wasserstein distance between two 1D distributions.

    This distance is also known as the earth mover's distance, since it can be
    seen as the minimum amount of "work" required to transform :math:`u` into
    :math:`v`, where "work" is measured as the amount of distribution weight
    that must be moved, multiplied by the distance it has to be moved.

    .. versionadded:: 1.0.0

    Parameters
    ----------
    u_values, v_values : array_like
        Values observed in the (empirical) distribution.
    u_weights, v_weights : array_like, optional
        Weight for each value. If unspecified, each value is assigned the same
        weight.
        `u_weights` (resp. `v_weights`) must have the same length as
        `u_values` (resp. `v_values`). If the weight sum differs from 1, it
        must still be positive and finite so that the weights can be normalized
        to sum to 1.

    Returns
    -------
    distance : float
        The computed distance between the distributions.

    Notes
    -----
    The first Wasserstein distance between the distributions :math:`u` and
    :math:`v` is:

    .. math::

        l_1 (u, v) = \inf_{\pi \in \Gamma (u, v)} \int_{\mathbb{R} \times
        \mathbb{R}} |x-y| \mathrm{d} \pi (x, y)

    where :math:`\Gamma (u, v)` is the set of (probability) distributions on
    :math:`\mathbb{R} \times \mathbb{R}` whose marginals are :math:`u` and
    :math:`v` on the first and second factors respectively.

    If :math:`U` and :math:`V` are the respective CDFs of :math:`u` and
    :math:`v`, this distance also equals to:

    .. math::

        l_1(u, v) = \int_{-\infty}^{+\infty} |U-V|

    See [2]_ for a proof of the equivalence of both definitions.

    The input distributions can be empirical, therefore coming from samples
    whose values are effectively inputs of the function, or they can be seen as
    generalized functions, in which case they are weighted sums of Dirac delta
    functions located at the specified values.

    References
    ----------
    .. [1] "Wasserstein metric", https://en.wikipedia.org/wiki/Wasserstein_metric
    .. [2] Ramdas, Garcia, Cuturi "On Wasserstein Two Sample Testing and Related
           Families of Nonparametric Tests" (2015). :arXiv:`1509.02237`.

    Examples
    --------
    >>> from scipy.stats import wasserstein_distance
    >>> wasserstein_distance([0, 1, 3], [5, 6, 8])
    5.0
    >>> wasserstein_distance([0, 1], [0, 1], [3, 1], [2, 2])
    0.25
    >>> wasserstein_distance([3.4, 3.9, 7.5, 7.8], [4.5, 1.4],
    ...                      [1.4, 0.9, 3.1, 7.2], [3.2, 3.5])
    4.0781331438047861

    """
    return _cdf_distance(1, u_values, v_values, u_weights, v_weights)


def energy_distance(u_values, v_values, u_weights=None, v_weights=None):
    r"""
    Compute the energy distance between two 1D distributions.

    .. versionadded:: 1.0.0

    Parameters
    ----------
    u_values, v_values : array_like
        Values observed in the (empirical) distribution.
    u_weights, v_weights : array_like, optional
        Weight for each value. If unspecified, each value is assigned the same
        weight.
        `u_weights` (resp. `v_weights`) must have the same length as
        `u_values` (resp. `v_values`). If the weight sum differs from 1, it
        must still be positive and finite so that the weights can be normalized
        to sum to 1.

    Returns
    -------
    distance : float
        The computed distance between the distributions.

    Notes
    -----
    The energy distance between two distributions :math:`u` and :math:`v`, whose
    respective CDFs are :math:`U` and :math:`V`, equals to:

    .. math::

        D(u, v) = \left( 2\mathbb E|X - Y| - \mathbb E|X - X'| -
        \mathbb E|Y - Y'| \right)^{1/2}

    where :math:`X` and :math:`X'` (resp. :math:`Y` and :math:`Y'`) are
    independent random variables whose probability distribution is :math:`u`
    (resp. :math:`v`).

    As shown in [2]_, for one-dimensional real-valued variables, the energy
    distance is linked to the non-distribution-free version of the Cramér-von
    Mises distance:

    .. math::

        D(u, v) = \sqrt{2} l_2(u, v) = \left( 2 \int_{-\infty}^{+\infty} (U-V)^2
        \right)^{1/2}

    Note that the common Cramér-von Mises criterion uses the distribution-free
    version of the distance. See [2]_ (section 2), for more details about both
    versions of the distance.

    The input distributions can be empirical, therefore coming from samples
    whose values are effectively inputs of the function, or they can be seen as
    generalized functions, in which case they are weighted sums of Dirac delta
    functions located at the specified values.

    References
    ----------
    .. [1] "Energy distance", https://en.wikipedia.org/wiki/Energy_distance
    .. [2] Szekely "E-statistics: The energy of statistical samples." Bowling
           Green State University, Department of Mathematics and Statistics,
           Technical Report 02-16 (2002).
    .. [3] Rizzo, Szekely "Energy distance." Wiley Interdisciplinary Reviews:
           Computational Statistics, 8(1):27-38 (2015).
    .. [4] Bellemare, Danihelka, Dabney, Mohamed, Lakshminarayanan, Hoyer,
           Munos "The Cramer Distance as a Solution to Biased Wasserstein
           Gradients" (2017). :arXiv:`1705.10743`.

    Examples
    --------
    >>> from scipy.stats import energy_distance
    >>> energy_distance([0], [2])
    2.0000000000000004
    >>> energy_distance([0, 8], [0, 8], [3, 1], [2, 2])
    1.0000000000000002
    >>> energy_distance([0.7, 7.4, 2.4, 6.8], [1.4, 8. ],
    ...                 [2.1, 4.2, 7.4, 8. ], [7.6, 8.8])
    0.88003340976158217

    """
    return np.sqrt(2) * _cdf_distance(2, u_values, v_values,
                                      u_weights, v_weights)


def _cdf_distance(p, u_values, v_values, u_weights=None, v_weights=None):
    r"""
    Compute, between two one-dimensional distributions :math:`u` and
    :math:`v`, whose respective CDFs are :math:`U` and :math:`V`, the
    statistical distance that is defined as:

    .. math::

        l_p(u, v) = \left( \int_{-\infty}^{+\infty} |U-V|^p \right)^{1/p}

    p is a positive parameter; p = 1 gives the Wasserstein distance, p = 2
    gives the energy distance.

    Parameters
    ----------
    u_values, v_values : array_like
        Values observed in the (empirical) distribution.
    u_weights, v_weights : array_like, optional
        Weight for each value. If unspecified, each value is assigned the same
        weight.
        `u_weights` (resp. `v_weights`) must have the same length as
        `u_values` (resp. `v_values`). If the weight sum differs from 1, it
        must still be positive and finite so that the weights can be normalized
        to sum to 1.

    Returns
    -------
    distance : float
        The computed distance between the distributions.

    Notes
    -----
    The input distributions can be empirical, therefore coming from samples
    whose values are effectively inputs of the function, or they can be seen as
    generalized functions, in which case they are weighted sums of Dirac delta
    functions located at the specified values.

    References
    ----------
    .. [1] Bellemare, Danihelka, Dabney, Mohamed, Lakshminarayanan, Hoyer,
           Munos "The Cramer Distance as a Solution to Biased Wasserstein
           Gradients" (2017). :arXiv:`1705.10743`.

    """
    u_values, u_weights = _validate_distribution(u_values, u_weights)
    v_values, v_weights = _validate_distribution(v_values, v_weights)

    u_sorter = np.argsort(u_values)
    v_sorter = np.argsort(v_values)

    all_values = np.concatenate((u_values, v_values))
    all_values.sort(kind='mergesort')

    # Compute the differences between pairs of successive values of u and v.
    deltas = np.diff(all_values)

    # Get the respective positions of the values of u and v among the values of
    # both distributions.
    u_cdf_indices = u_values[u_sorter].searchsorted(all_values[:-1], 'right')
    v_cdf_indices = v_values[v_sorter].searchsorted(all_values[:-1], 'right')

    # Calculate the CDFs of u and v using their weights, if specified.
    if u_weights is None:
        u_cdf = u_cdf_indices / u_values.size
    else:
        u_sorted_cumweights = np.concatenate(([0],
                                              np.cumsum(u_weights[u_sorter])))
        u_cdf = u_sorted_cumweights[u_cdf_indices] / u_sorted_cumweights[-1]

    if v_weights is None:
        v_cdf = v_cdf_indices / v_values.size
    else:
        v_sorted_cumweights = np.concatenate(([0],
                                              np.cumsum(v_weights[v_sorter])))
        v_cdf = v_sorted_cumweights[v_cdf_indices] / v_sorted_cumweights[-1]

    # Compute the value of the integral based on the CDFs.
    # If p = 1 or p = 2, we avoid using np.power, which introduces an overhead
    # of about 15%.
    if p == 1:
        return np.sum(np.multiply(np.abs(u_cdf - v_cdf), deltas))
    if p == 2:
        return np.sqrt(np.sum(np.multiply(np.square(u_cdf - v_cdf), deltas)))
    return np.power(np.sum(np.multiply(np.power(np.abs(u_cdf - v_cdf), p),
                                       deltas)), 1/p)


def _validate_distribution(values, weights):
    """
    Validate the values and weights from a distribution input of `cdf_distance`
    and return them as ndarray objects.

    Parameters
    ----------
    values : array_like
        Values observed in the (empirical) distribution.
    weights : array_like
        Weight for each value.

    Returns
    -------
    values : ndarray
        Values as ndarray.
    weights : ndarray
        Weights as ndarray.

    """
    # Validate the value array.
    values = np.asarray(values, dtype=float)
    if len(values) == 0:
        raise ValueError("Distribution can't be empty.")

    # Validate the weight array, if specified.
    if weights is not None:
        weights = np.asarray(weights, dtype=float)
        if len(weights) != len(values):
            raise ValueError('Value and weight array-likes for the same '
                             'empirical distribution must be of the same size.')
        if np.any(weights < 0):
            raise ValueError('All weights must be non-negative.')
        if not 0 < np.sum(weights) < np.inf:
            raise ValueError('Weight array-like sum must be positive and '
                             'finite. Set as None for an equal distribution of '
                             'weight.')

        return values, weights

    return values, None


#####################################
#         SUPPORT FUNCTIONS         #
#####################################

RepeatedResults = namedtuple('RepeatedResults', ('values', 'counts'))


def find_repeats(arr):
    """
    Find repeats and repeat counts.

    Parameters
    ----------
    arr : array_like
        Input array. This is cast to float64.

    Returns
    -------
    values : ndarray
        The unique values from the (flattened) input that are repeated.

    counts : ndarray
        Number of times the corresponding 'value' is repeated.

    Notes
    -----
    In numpy >= 1.9 `numpy.unique` provides similar functionality. The main
    difference is that `find_repeats` only returns repeated values.

    Examples
    --------
    >>> from scipy import stats
    >>> stats.find_repeats([2, 1, 2, 3, 2, 2, 5])
    RepeatedResults(values=array([2.]), counts=array([4]))

    >>> stats.find_repeats([[10, 20, 1, 2], [5, 5, 4, 4]])
    RepeatedResults(values=array([4.,  5.]), counts=array([2, 2]))

    """
    # Note: always copies.
    return RepeatedResults(*_find_repeats(np.array(arr, dtype=np.float64)))


def _sum_of_squares(a, axis=0):
    """
    Square each element of the input array, and return the sum(s) of that.

    Parameters
    ----------
    a : array_like
        Input array.
    axis : int or None, optional
        Axis along which to calculate. Default is 0. If None, compute over
        the whole array `a`.

    Returns
    -------
    sum_of_squares : ndarray
        The sum along the given axis for (a**2).

    See Also
    --------
    _square_of_sums : The square(s) of the sum(s) (the opposite of
        `_sum_of_squares`).

    """
    a, axis = _chk_asarray(a, axis)
    return np.sum(a*a, axis)


def _square_of_sums(a, axis=0):
    """
    Sum elements of the input array, and return the square(s) of that sum.

    Parameters
    ----------
    a : array_like
        Input array.
    axis : int or None, optional
        Axis along which to calculate. Default is 0. If None, compute over
        the whole array `a`.

    Returns
    -------
    square_of_sums : float or ndarray
        The square of the sum over `axis`.

    See Also
    --------
    _sum_of_squares : The sum of squares (the opposite of `square_of_sums`).

    """
    a, axis = _chk_asarray(a, axis)
    s = np.sum(a, axis)
    if not np.isscalar(s):
        return s.astype(float) * s
    else:
        return float(s) * s


def rankdata(a, method='average', *, axis=None):
    """
    Assign ranks to data, dealing with ties appropriately.

    By default (``axis=None``), the data array is first flattened, and a flat
    array of ranks is returned. Separately reshape the rank array to the
    shape of the data array if desired (see Examples).

    Ranks begin at 1.  The `method` argument controls how ranks are assigned
    to equal values.  See [1]_ for further discussion of ranking methods.

    Parameters
    ----------
    a : array_like
        The array of values to be ranked.
    method : {'average', 'min', 'max', 'dense', 'ordinal'}, optional
        The method used to assign ranks to tied elements.
        The following methods are available (default is 'average'):

          * 'average': The average of the ranks that would have been assigned to
            all the tied values is assigned to each value.
          * 'min': The minimum of the ranks that would have been assigned to all
            the tied values is assigned to each value.  (This is also
            referred to as "competition" ranking.)
          * 'max': The maximum of the ranks that would have been assigned to all
            the tied values is assigned to each value.
          * 'dense': Like 'min', but the rank of the next highest element is
            assigned the rank immediately after those assigned to the tied
            elements.
          * 'ordinal': All values are given a distinct rank, corresponding to
            the order that the values occur in `a`.
    axis : {None, int}, optional
        Axis along which to perform the ranking. If ``None``, the data array
        is first flattened.

    Returns
    -------
    ranks : ndarray
         An array of size equal to the size of `a`, containing rank
         scores.

    References
    ----------
    .. [1] "Ranking", https://en.wikipedia.org/wiki/Ranking

    Examples
    --------
    >>> from scipy.stats import rankdata
    >>> rankdata([0, 2, 3, 2])
    array([ 1. ,  2.5,  4. ,  2.5])
    >>> rankdata([0, 2, 3, 2], method='min')
    array([ 1,  2,  4,  2])
    >>> rankdata([0, 2, 3, 2], method='max')
    array([ 1,  3,  4,  3])
    >>> rankdata([0, 2, 3, 2], method='dense')
    array([ 1,  2,  3,  2])
    >>> rankdata([0, 2, 3, 2], method='ordinal')
    array([ 1,  2,  4,  3])
    >>> rankdata([[0, 2], [3, 2]]).reshape(2,2)
    array([[1. , 2.5],
          [4. , 2.5]])
    >>> rankdata([[0, 2, 2], [3, 2, 5]], axis=1)
    array([[1. , 2.5, 2.5],
           [2. , 1. , 3. ]])
    """
    if method not in ('average', 'min', 'max', 'dense', 'ordinal'):
        raise ValueError('unknown method "{0}"'.format(method))

    if axis is not None:
        a = np.asarray(a)
        if a.size == 0:
            # The return values of `normalize_axis_index` are ignored.  The
            # call validates `axis`, even though we won't use it.
            # use scipy._lib._util._normalize_axis_index when available
            np.core.multiarray.normalize_axis_index(axis, a.ndim)
            dt = np.float64 if method == 'average' else np.int_
            return np.empty(a.shape, dtype=dt)
        return np.apply_along_axis(rankdata, axis, a, method)

    arr = np.ravel(np.asarray(a))
    algo = 'mergesort' if method == 'ordinal' else 'quicksort'
    sorter = np.argsort(arr, kind=algo)

    inv = np.empty(sorter.size, dtype=np.intp)
    inv[sorter] = np.arange(sorter.size, dtype=np.intp)

    if method == 'ordinal':
        return inv + 1

    arr = arr[sorter]
    obs = np.r_[True, arr[1:] != arr[:-1]]
    dense = obs.cumsum()[inv]

    if method == 'dense':
        return dense

    # cumulative counts of each unique value
    count = np.r_[np.nonzero(obs)[0], len(obs)]

    if method == 'max':
        return count[dense]

    if method == 'min':
        return count[dense - 1] + 1

    # average method
    return .5 * (count[dense] + count[dense - 1] + 1)<|MERGE_RESOLUTION|>--- conflicted
+++ resolved
@@ -194,11 +194,8 @@
 from ._page_trend_test import page_trend_test
 from dataclasses import make_dataclass
 from ._hypotests import (epps_singleton_2samp, somersd, cramervonmises,
-<<<<<<< HEAD
-                         cramervonmises_2samp, _vectorize_hypotest_factory)
-=======
-                         cramervonmises_2samp, barnard_exact)
->>>>>>> 8726518b
+                         cramervonmises_2samp, _vectorize_hypotest_factory,
+                         barnard_exact)
 
 
 __all__ = ['find_repeats', 'gmean', 'hmean', 'mode', 'tmean', 'tvar',
@@ -7705,15 +7702,11 @@
 RanksumsResult = namedtuple('RanksumsResult', ('statistic', 'pvalue'))
 
 
-<<<<<<< HEAD
 @_vectorize_hypotest_factory(
     result_creator=lambda res: RanksumsResult(res[..., 0],
                                               res[..., 1]),
     n_samples=2)
-def ranksums(x, y):
-=======
 def ranksums(x, y, alternative='two-sided'):
->>>>>>> 8726518b
     """
     Compute the Wilcoxon rank-sum statistic for two samples.
 
