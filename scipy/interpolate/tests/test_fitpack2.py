# Created by Pearu Peterson, June 2003
import itertools
<<<<<<< HEAD
=======
import sys
>>>>>>> 65ba3665
import numpy as np
from numpy.testing import suppress_warnings
import pytest
from pytest import raises as assert_raises
from scipy._lib._array_api import (
    xp_assert_equal, xp_assert_close, assert_almost_equal, assert_array_almost_equal
)

from numpy import array, diff, linspace, meshgrid, ones, pi, shape
from scipy.interpolate._fitpack_py import bisplrep, bisplev, splrep, spalde
from scipy.interpolate._fitpack2 import (UnivariateSpline,
        LSQUnivariateSpline, InterpolatedUnivariateSpline,
        LSQBivariateSpline, SmoothBivariateSpline, RectBivariateSpline,
        LSQSphereBivariateSpline, SmoothSphereBivariateSpline,
        RectSphereBivariateSpline)

from scipy._lib._testutils import _run_concurrent_barrier

from scipy.interpolate import make_splrep

class TestUnivariateSpline:
    def test_linear_constant(self):
        x = [1,2,3]
        y = [3,3,3]
        lut = UnivariateSpline(x,y,k=1)
        assert_array_almost_equal(lut.get_knots(), [1, 3])
        assert_array_almost_equal(lut.get_coeffs(), [3, 3])
        assert abs(lut.get_residual()) < 1e-10
        assert_array_almost_equal(lut([1, 1.5, 2]), [3, 3, 3])

        spl = make_splrep(x, y, k=1, s=len(x))
        xp_assert_close(spl.t[1:-1], lut.get_knots(), atol=1e-15)
        xp_assert_close(spl.c, lut.get_coeffs(), atol=1e-15)

    def test_preserve_shape(self):
        x = [1, 2, 3]
        y = [0, 2, 4]
        lut = UnivariateSpline(x, y, k=1)
        arg = 2
        assert shape(arg) == shape(lut(arg))
        assert shape(arg) == shape(lut(arg, nu=1))
        arg = [1.5, 2, 2.5]
        assert shape(arg) == shape(lut(arg))
        assert shape(arg) == shape(lut(arg, nu=1))

    def test_linear_1d(self):
        x = [1,2,3]
        y = [0,2,4]
        lut = UnivariateSpline(x,y,k=1)
        assert_array_almost_equal(lut.get_knots(),[1,3])
        assert_array_almost_equal(lut.get_coeffs(),[0,4])
        assert abs(lut.get_residual()) < 1e-15
        assert_array_almost_equal(lut([1,1.5,2]),[0,1,2])

    def test_subclassing(self):
        # See #731

        class ZeroSpline(UnivariateSpline):
            def __call__(self, x):
                return 0*array(x)

        sp = ZeroSpline([1,2,3,4,5], [3,2,3,2,3], k=2)
        xp_assert_equal(sp([1.5, 2.5]), [0., 0.])

    def test_empty_input(self):
        # Test whether empty input returns an empty output. Ticket 1014
        x = [1,3,5,7,9]
        y = [0,4,9,12,21]
        spl = UnivariateSpline(x, y, k=3)
        xp_assert_equal(spl([]), array([]))

    def test_roots(self):
        x = [1, 3, 5, 7, 9]
        y = [0, 4, 9, 12, 21]
        spl = UnivariateSpline(x, y, k=3)
        assert_almost_equal(spl.roots()[0], 1.050290639101332)

    def test_roots_length(self): # for gh18335
        x = np.linspace(0, 50 * np.pi, 1000)
        y = np.cos(x)
        spl = UnivariateSpline(x, y, s=0)
        assert len(spl.roots()) == 50

    def test_derivatives(self):
        x = [1, 3, 5, 7, 9]
        y = [0, 4, 9, 12, 21]
        spl = UnivariateSpline(x, y, k=3)
        assert_almost_equal(spl.derivatives(3.5),
                            [5.5152902, 1.7146577, -0.1830357, 0.3125])

    def test_derivatives_2(self):
        x = np.arange(8)
        y = x**3 + 2.*x**2

        tck = splrep(x, y, s=0)
        ders = spalde(3, tck)
        xp_assert_close(ders, [45.,   # 3**3 + 2*(3)**2
                               39.,   # 3*(3)**2 + 4*(3)
                               22.,   # 6*(3) + 4
                               6.],   # 6*3**0
                        atol=1e-15)
        spl = UnivariateSpline(x, y, s=0, k=3)
        xp_assert_close(spl.derivatives(3),
                        ders,
                        atol=1e-15)

    def test_resize_regression(self):
        """Regression test for #1375."""
        x = [-1., -0.65016502, -0.58856235, -0.26903553, -0.17370892,
             -0.10011001, 0., 0.10011001, 0.17370892, 0.26903553, 0.58856235,
             0.65016502, 1.]
        y = [1.,0.62928599, 0.5797223, 0.39965815, 0.36322694, 0.3508061,
             0.35214793, 0.3508061, 0.36322694, 0.39965815, 0.5797223,
             0.62928599, 1.]
        w = [1.00000000e+12, 6.88875973e+02, 4.89314737e+02, 4.26864807e+02,
             6.07746770e+02, 4.51341444e+02, 3.17480210e+02, 4.51341444e+02,
             6.07746770e+02, 4.26864807e+02, 4.89314737e+02, 6.88875973e+02,
             1.00000000e+12]
        spl = UnivariateSpline(x=x, y=y, w=w, s=None)
        desired = array([0.35100374, 0.51715855, 0.87789547, 0.98719344])
        xp_assert_close(spl([0.1, 0.5, 0.9, 0.99]), desired, atol=5e-4)

    def test_out_of_range_regression(self):
        # Test different extrapolation modes. See ticket 3557
        x = np.arange(5, dtype=float)
        y = x**3

        xp = linspace(-8, 13, 100)
        xp_zeros = xp.copy()
        xp_zeros[np.logical_or(xp_zeros < 0., xp_zeros > 4.)] = 0
        xp_clip = xp.copy()
        xp_clip[xp_clip < x[0]] = x[0]
        xp_clip[xp_clip > x[-1]] = x[-1]

        for cls in [UnivariateSpline, InterpolatedUnivariateSpline]:
            spl = cls(x=x, y=y)
            for ext in [0, 'extrapolate']:
                xp_assert_close(spl(xp, ext=ext), xp**3, atol=1e-16)
                xp_assert_close(cls(x, y, ext=ext)(xp), xp**3, atol=1e-16)
            for ext in [1, 'zeros']:
                xp_assert_close(spl(xp, ext=ext), xp_zeros**3, atol=1e-16)
                xp_assert_close(cls(x, y, ext=ext)(xp), xp_zeros**3, atol=1e-16)
            for ext in [2, 'raise']:
                assert_raises(ValueError, spl, xp, **dict(ext=ext))
            for ext in [3, 'const']:
                xp_assert_close(spl(xp, ext=ext), xp_clip**3, atol=2e-16)
                xp_assert_close(cls(x, y, ext=ext)(xp), xp_clip**3, atol=2e-16)

        # also test LSQUnivariateSpline [which needs explicit knots]
        t = spl.get_knots()[3:4]  # interior knots w/ default k=3
        spl = LSQUnivariateSpline(x, y, t)
        xp_assert_close(spl(xp, ext=0), xp**3, atol=1e-16)
        xp_assert_close(spl(xp, ext=1), xp_zeros**3, atol=1e-16)
        assert_raises(ValueError, spl, xp, **dict(ext=2))
        xp_assert_close(spl(xp, ext=3), xp_clip**3, atol=1e-16)

        # also make sure that unknown values for `ext` are caught early
        for ext in [-1, 'unknown']:
            spl = UnivariateSpline(x, y)
            assert_raises(ValueError, spl, xp, **dict(ext=ext))
            assert_raises(ValueError, UnivariateSpline,
                    **dict(x=x, y=y, ext=ext))

    def test_lsq_fpchec(self):
        xs = np.arange(100) * 1.
        ys = np.arange(100) * 1.
        knots = np.linspace(0, 99, 10)
        bbox = (-1, 101)
        assert_raises(ValueError, LSQUnivariateSpline, xs, ys, knots,
                      bbox=bbox)

    def test_derivative_and_antiderivative(self):
        # Thin wrappers to splder/splantider, so light smoke test only.
        x = np.linspace(0, 1, 70)**3
        y = np.cos(x)

        spl = UnivariateSpline(x, y, s=0)
        spl2 = spl.antiderivative(2).derivative(2)
        xp_assert_close(spl(0.3), spl2(0.3))

        spl2 = spl.antiderivative(1)
        xp_assert_close(spl2(0.6) - spl2(0.2),
                        spl.integral(0.2, 0.6))

    def test_derivative_extrapolation(self):
        # Regression test for gh-10195: for a const-extrapolation spline
        # its derivative evaluates to zero for extrapolation
        x_values = [1, 2, 4, 6, 8.5]
        y_values = [0.5, 0.8, 1.3, 2.5, 5]
        f = UnivariateSpline(x_values, y_values, ext='const', k=3)

        x = [-1, 0, -0.5, 9, 9.5, 10]
        xp_assert_close(f.derivative()(x), np.zeros_like(x), atol=1e-15)

    def test_integral_out_of_bounds(self):
        # Regression test for gh-7906: .integral(a, b) is wrong if both
        # a and b are out-of-bounds
        x = np.linspace(0., 1., 7)
        for ext in range(4):
            f = UnivariateSpline(x, x, s=0, ext=ext)
            for (a, b) in [(1, 1), (1, 5), (2, 5),
                           (0, 0), (-2, 0), (-2, -1)]:
                assert abs(f.integral(a, b)) < 1e-15

    def test_nan(self):
        # bail out early if the input data contains nans
        x = np.arange(10, dtype=float)
        y = x**3
        w = np.ones_like(x)
        # also test LSQUnivariateSpline [which needs explicit knots]
        spl = UnivariateSpline(x, y, check_finite=True)
        t = spl.get_knots()[3:4]  # interior knots w/ default k=3
        y_end = y[-1]
        for z in [np.nan, np.inf, -np.inf]:
            y[-1] = z
            assert_raises(ValueError, UnivariateSpline,
                    **dict(x=x, y=y, check_finite=True))
            assert_raises(ValueError, InterpolatedUnivariateSpline,
                    **dict(x=x, y=y, check_finite=True))
            assert_raises(ValueError, LSQUnivariateSpline,
                    **dict(x=x, y=y, t=t, check_finite=True))
            y[-1] = y_end  # check valid y but invalid w
            w[-1] = z
            assert_raises(ValueError, UnivariateSpline,
                    **dict(x=x, y=y, w=w, check_finite=True))
            assert_raises(ValueError, InterpolatedUnivariateSpline,
                    **dict(x=x, y=y, w=w, check_finite=True))
            assert_raises(ValueError, LSQUnivariateSpline,
                    **dict(x=x, y=y, t=t, w=w, check_finite=True))

    def test_strictly_increasing_x(self):
        # Test the x is required to be strictly increasing for
        # UnivariateSpline if s=0 and for InterpolatedUnivariateSpline,
        # but merely increasing for UnivariateSpline if s>0
        # and for LSQUnivariateSpline; see gh-8535
        xx = np.arange(10, dtype=float)
        yy = xx**3
        x = np.arange(10, dtype=float)
        x[1] = x[0]
        y = x**3
        w = np.ones_like(x)
        # also test LSQUnivariateSpline [which needs explicit knots]
        spl = UnivariateSpline(xx, yy, check_finite=True)
        t = spl.get_knots()[3:4]  # interior knots w/ default k=3
        UnivariateSpline(x=x, y=y, w=w, s=1, check_finite=True)
        LSQUnivariateSpline(x=x, y=y, t=t, w=w, check_finite=True)
        assert_raises(ValueError, UnivariateSpline,
                **dict(x=x, y=y, s=0, check_finite=True))
        assert_raises(ValueError, InterpolatedUnivariateSpline,
                **dict(x=x, y=y, check_finite=True))

    def test_increasing_x(self):
        # Test that x is required to be increasing, see gh-8535
        xx = np.arange(10, dtype=float)
        yy = xx**3
        x = np.arange(10, dtype=float)
        x[1] = x[0] - 1.0
        y = x**3
        w = np.ones_like(x)
        # also test LSQUnivariateSpline [which needs explicit knots]
        spl = UnivariateSpline(xx, yy, check_finite=True)
        t = spl.get_knots()[3:4]  # interior knots w/ default k=3
        assert_raises(ValueError, UnivariateSpline,
                **dict(x=x, y=y, check_finite=True))
        assert_raises(ValueError, InterpolatedUnivariateSpline,
                **dict(x=x, y=y, check_finite=True))
        assert_raises(ValueError, LSQUnivariateSpline,
                **dict(x=x, y=y, t=t, w=w, check_finite=True))

    def test_invalid_input_for_univariate_spline(self):

        with assert_raises(ValueError) as info:
            x_values = [1, 2, 4, 6, 8.5]
            y_values = [0.5, 0.8, 1.3, 2.5]
            UnivariateSpline(x_values, y_values)
        assert "x and y should have a same length" in str(info.value)

        with assert_raises(ValueError) as info:
            x_values = [1, 2, 4, 6, 8.5]
            y_values = [0.5, 0.8, 1.3, 2.5, 2.8]
            w_values = [-1.0, 1.0, 1.0, 1.0]
            UnivariateSpline(x_values, y_values, w=w_values)
        assert "x, y, and w should have a same length" in str(info.value)

        with assert_raises(ValueError) as info:
            bbox = (-1)
            UnivariateSpline(x_values, y_values, bbox=bbox)
        assert "bbox shape should be (2,)" in str(info.value)

        with assert_raises(ValueError) as info:
            UnivariateSpline(x_values, y_values, k=6)
        assert "k should be 1 <= k <= 5" in str(info.value)

        with assert_raises(ValueError) as info:
            UnivariateSpline(x_values, y_values, s=-1.0)
        assert "s should be s >= 0.0" in str(info.value)

    def test_invalid_input_for_interpolated_univariate_spline(self):

        with assert_raises(ValueError) as info:
            x_values = [1, 2, 4, 6, 8.5]
            y_values = [0.5, 0.8, 1.3, 2.5]
            InterpolatedUnivariateSpline(x_values, y_values)
        assert "x and y should have a same length" in str(info.value)

        with assert_raises(ValueError) as info:
            x_values = [1, 2, 4, 6, 8.5]
            y_values = [0.5, 0.8, 1.3, 2.5, 2.8]
            w_values = [-1.0, 1.0, 1.0, 1.0]
            InterpolatedUnivariateSpline(x_values, y_values, w=w_values)
        assert "x, y, and w should have a same length" in str(info.value)

        with assert_raises(ValueError) as info:
            bbox = (-1)
            InterpolatedUnivariateSpline(x_values, y_values, bbox=bbox)
        assert "bbox shape should be (2,)" in str(info.value)

        with assert_raises(ValueError) as info:
            InterpolatedUnivariateSpline(x_values, y_values, k=6)
        assert "k should be 1 <= k <= 5" in str(info.value)

    def test_invalid_input_for_lsq_univariate_spline(self):

        x_values = [1, 2, 4, 6, 8.5]
        y_values = [0.5, 0.8, 1.3, 2.5, 2.8]
        spl = UnivariateSpline(x_values, y_values, check_finite=True)
        t_values = spl.get_knots()[3:4]  # interior knots w/ default k=3

        with assert_raises(ValueError) as info:
            x_values = [1, 2, 4, 6, 8.5]
            y_values = [0.5, 0.8, 1.3, 2.5]
            LSQUnivariateSpline(x_values, y_values, t_values)
        assert "x and y should have a same length" in str(info.value)

        with assert_raises(ValueError) as info:
            x_values = [1, 2, 4, 6, 8.5]
            y_values = [0.5, 0.8, 1.3, 2.5, 2.8]
            w_values = [1.0, 1.0, 1.0, 1.0]
            LSQUnivariateSpline(x_values, y_values, t_values, w=w_values)
        assert "x, y, and w should have a same length" in str(info.value)

        message = "Interior knots t must satisfy Schoenberg-Whitney conditions"
        with assert_raises(ValueError, match=message) as info:
            bbox = (100, -100)
            LSQUnivariateSpline(x_values, y_values, t_values, bbox=bbox)

        with assert_raises(ValueError) as info:
            bbox = (-1)
            LSQUnivariateSpline(x_values, y_values, t_values, bbox=bbox)
        assert "bbox shape should be (2,)" in str(info.value)

        with assert_raises(ValueError) as info:
            LSQUnivariateSpline(x_values, y_values, t_values, k=6)
        assert "k should be 1 <= k <= 5" in str(info.value)

    def test_array_like_input(self):
        x_values = np.array([1, 2, 4, 6, 8.5])
        y_values = np.array([0.5, 0.8, 1.3, 2.5, 2.8])
        w_values = np.array([1.0, 1.0, 1.0, 1.0, 1.0])
        bbox = np.array([-100, 100])
        # np.array input
        spl1 = UnivariateSpline(x=x_values, y=y_values, w=w_values,
                                bbox=bbox)
        # list input
        spl2 = UnivariateSpline(x=x_values.tolist(), y=y_values.tolist(),
                                w=w_values.tolist(), bbox=bbox.tolist())

        xp_assert_close(spl1([0.1, 0.5, 0.9, 0.99]),
                        spl2([0.1, 0.5, 0.9, 0.99]))

    @pytest.mark.thread_unsafe
    def test_fpknot_oob_crash(self):
        # https://github.com/scipy/scipy/issues/3691
        x = range(109)
        y = [0., 0., 0., 0., 0., 10.9, 0., 11., 0.,
             0., 0., 10.9, 0., 0., 0., 0., 0., 0.,
             10.9, 0., 0., 0., 11., 0., 0., 0., 10.9,
             0., 0., 0., 10.5, 0., 0., 0., 10.7, 0.,
             0., 0., 11., 0., 0., 0., 0., 0., 0.,
             10.9, 0., 0., 10.7, 0., 0., 0., 10.6, 0.,
             0., 0., 10.5, 0., 0., 10.7, 0., 0., 10.5,
             0., 0., 11.5, 0., 0., 0., 10.7, 0., 0.,
             10.7, 0., 0., 10.9, 0., 0., 10.8, 0., 0.,
             0., 10.7, 0., 0., 10.6, 0., 0., 0., 10.4,
             0., 0., 10.6, 0., 0., 10.5, 0., 0., 0.,
             10.7, 0., 0., 0., 10.4, 0., 0., 0., 10.8, 0.]
        with suppress_warnings() as sup:
            r = sup.record(
                UserWarning,
                r"""
The maximal number of iterations maxit \(set to 20 by the program\)
allowed for finding a smoothing spline with fp=s has been reached: s
too small.
There is an approximation returned but the corresponding weighted sum
of squared residuals does not satisfy the condition abs\(fp-s\)/s < tol.""")
            UnivariateSpline(x, y, k=1)
            assert len(r) == 1

    def test_concurrency(self):
        # Check that no segfaults appear with concurrent access to
        # UnivariateSpline
        xx = np.arange(100, dtype=float)
        yy = xx**3
        x = np.arange(100, dtype=float)
        x[1] = x[0]
        spl = UnivariateSpline(xx, yy, check_finite=True)

        def worker_fn(_, interp, x):
            interp(x)

        _run_concurrent_barrier(10, worker_fn, spl, x)


class TestLSQBivariateSpline:
    # NOTE: The systems in this test class are rank-deficient
    @pytest.mark.thread_unsafe
    def test_linear_constant(self):
        x = [1,1,1,2,2,2,3,3,3]
        y = [1,2,3,1,2,3,1,2,3]
        z = [3,3,3,3,3,3,3,3,3]
        s = 0.1
        tx = [1+s,3-s]
        ty = [1+s,3-s]
        with suppress_warnings() as sup:
            r = sup.record(UserWarning, "\nThe coefficients of the spline")
            lut = LSQBivariateSpline(x,y,z,tx,ty,kx=1,ky=1)
            assert len(r) == 1

        assert_almost_equal(lut(2, 2), np.asarray(3.))

    def test_bilinearity(self):
        x = [1,1,1,2,2,2,3,3,3]
        y = [1,2,3,1,2,3,1,2,3]
        z = [0,7,8,3,4,7,1,3,4]
        s = 0.1
        tx = [1+s,3-s]
        ty = [1+s,3-s]
        with suppress_warnings() as sup:
            # This seems to fail (ier=1, see ticket 1642).
            sup.filter(UserWarning, "\nThe coefficients of the spline")
            lut = LSQBivariateSpline(x,y,z,tx,ty,kx=1,ky=1)

        tx, ty = lut.get_knots()
        for xa, xb in zip(tx[:-1], tx[1:]):
            for ya, yb in zip(ty[:-1], ty[1:]):
                for t in [0.1, 0.5, 0.9]:
                    for s in [0.3, 0.4, 0.7]:
                        xp = xa*(1-t) + xb*t
                        yp = ya*(1-s) + yb*s
                        zp = (+ lut(xa, ya)*(1-t)*(1-s)
                              + lut(xb, ya)*t*(1-s)
                              + lut(xa, yb)*(1-t)*s
                              + lut(xb, yb)*t*s)
                        assert_almost_equal(lut(xp,yp), zp)

    @pytest.mark.thread_unsafe
    def test_integral(self):
        x = [1,1,1,2,2,2,8,8,8]
        y = [1,2,3,1,2,3,1,2,3]
        z = array([0,7,8,3,4,7,1,3,4])

        s = 0.1
        tx = [1+s,3-s]
        ty = [1+s,3-s]
        with suppress_warnings() as sup:
            r = sup.record(UserWarning, "\nThe coefficients of the spline")
            lut = LSQBivariateSpline(x, y, z, tx, ty, kx=1, ky=1)
            assert len(r) == 1
        tx, ty = lut.get_knots()
        tz = lut(tx, ty)
        trpz = .25*(diff(tx)[:,None]*diff(ty)[None,:]
                    * (tz[:-1,:-1]+tz[1:,:-1]+tz[:-1,1:]+tz[1:,1:])).sum()

        assert_almost_equal(np.asarray(lut.integral(tx[0], tx[-1], ty[0], ty[-1])),
                            np.asarray(trpz))

    @pytest.mark.thread_unsafe
    def test_empty_input(self):
        # Test whether empty inputs returns an empty output. Ticket 1014
        x = [1,1,1,2,2,2,3,3,3]
        y = [1,2,3,1,2,3,1,2,3]
        z = [3,3,3,3,3,3,3,3,3]
        s = 0.1
        tx = [1+s,3-s]
        ty = [1+s,3-s]
        with suppress_warnings() as sup:
            r = sup.record(UserWarning, "\nThe coefficients of the spline")
            lut = LSQBivariateSpline(x, y, z, tx, ty, kx=1, ky=1)
            assert len(r) == 1

        xp_assert_equal(lut([], []), np.zeros((0,0)))
        xp_assert_equal(lut([], [], grid=False), np.zeros((0,)))

    def test_invalid_input(self):
        s = 0.1
        tx = [1 + s, 3 - s]
        ty = [1 + s, 3 - s]

        with assert_raises(ValueError) as info:
            x = np.linspace(1.0, 10.0)
            y = np.linspace(1.0, 10.0)
            z = np.linspace(1.0, 10.0, num=10)
            LSQBivariateSpline(x, y, z, tx, ty)
        assert "x, y, and z should have a same length" in str(info.value)

        with assert_raises(ValueError) as info:
            x = np.linspace(1.0, 10.0)
            y = np.linspace(1.0, 10.0)
            z = np.linspace(1.0, 10.0)
            w = np.linspace(1.0, 10.0, num=20)
            LSQBivariateSpline(x, y, z, tx, ty, w=w)
        assert "x, y, z, and w should have a same length" in str(info.value)

        with assert_raises(ValueError) as info:
            w = np.linspace(-1.0, 10.0)
            LSQBivariateSpline(x, y, z, tx, ty, w=w)
        assert "w should be positive" in str(info.value)

        with assert_raises(ValueError) as info:
            bbox = (-100, 100, -100)
            LSQBivariateSpline(x, y, z, tx, ty, bbox=bbox)
        assert "bbox shape should be (4,)" in str(info.value)

        with assert_raises(ValueError) as info:
            LSQBivariateSpline(x, y, z, tx, ty, kx=10, ky=10)
        assert "The length of x, y and z should be at least (kx+1) * (ky+1)" in \
               str(info.value)

        with assert_raises(ValueError) as exc_info:
            LSQBivariateSpline(x, y, z, tx, ty, eps=0.0)
        assert "eps should be between (0, 1)" in str(exc_info.value)

        with assert_raises(ValueError) as exc_info:
            LSQBivariateSpline(x, y, z, tx, ty, eps=1.0)
        assert "eps should be between (0, 1)" in str(exc_info.value)

    @pytest.mark.thread_unsafe
    def test_array_like_input(self):
        s = 0.1
        tx = np.array([1 + s, 3 - s])
        ty = np.array([1 + s, 3 - s])
        x = np.linspace(1.0, 10.0)
        y = np.linspace(1.0, 10.0)
        z = np.linspace(1.0, 10.0)
        w = np.linspace(1.0, 10.0)
        bbox = np.array([1.0, 10.0, 1.0, 10.0])

        with suppress_warnings() as sup:
            r = sup.record(UserWarning, "\nThe coefficients of the spline")
            # np.array input
            spl1 = LSQBivariateSpline(x, y, z, tx, ty, w=w, bbox=bbox)
            # list input
            spl2 = LSQBivariateSpline(x.tolist(), y.tolist(), z.tolist(),
                                      tx.tolist(), ty.tolist(), w=w.tolist(),
                                      bbox=bbox)
            xp_assert_close(spl1(2.0, 2.0), spl2(2.0, 2.0))
            assert len(r) == 2

    @pytest.mark.thread_unsafe
    def test_unequal_length_of_knots(self):
        """Test for the case when the input knot-location arrays in x and y are
        of different lengths.
        """
        x, y = np.mgrid[0:100, 0:100]
        x = x.ravel()
        y = y.ravel()
        z = 3.0 * np.ones_like(x)
        tx = np.linspace(0.1, 98.0, 29)
        ty = np.linspace(0.1, 98.0, 33)
        with suppress_warnings() as sup:
            r = sup.record(UserWarning, "\nThe coefficients of the spline")
            lut = LSQBivariateSpline(x,y,z,tx,ty)
            assert len(r) == 1

        assert_almost_equal(lut(x, y, grid=False), z)


class TestSmoothBivariateSpline:
    def test_linear_constant(self):
        x = [1,1,1,2,2,2,3,3,3]
        y = [1,2,3,1,2,3,1,2,3]
        z = [3,3,3,3,3,3,3,3,3]
        lut = SmoothBivariateSpline(x,y,z,kx=1,ky=1)
        for t in lut.get_knots():
            assert_array_almost_equal(t, [1, 1, 3, 3])

        assert_array_almost_equal(lut.get_coeffs(), [3, 3, 3, 3])
        assert abs(lut.get_residual()) < 1e-15
        assert_array_almost_equal(lut([1, 1.5, 2], [1, 1.5]), [[3, 3], [3, 3], [3, 3]])

    def test_linear_1d(self):
        x = [1,1,1,2,2,2,3,3,3]
        y = [1,2,3,1,2,3,1,2,3]
        z = [0,0,0,2,2,2,4,4,4]
        lut = SmoothBivariateSpline(x,y,z,kx=1,ky=1)
        for t in lut.get_knots():
            xp_assert_close(t, np.asarray([1.0, 1, 3, 3]))
        assert_array_almost_equal(lut.get_coeffs(), [0, 0, 4, 4])
        assert abs(lut.get_residual()) < 1e-15
        assert_array_almost_equal(lut([1,1.5,2],[1,1.5]),[[0,0],[1,1],[2,2]])

    @pytest.mark.thread_unsafe
    def test_integral(self):
        x = [1,1,1,2,2,2,4,4,4]
        y = [1,2,3,1,2,3,1,2,3]
        z = array([0,7,8,3,4,7,1,3,4])

        with suppress_warnings() as sup:
            # This seems to fail (ier=1, see ticket 1642).
            sup.filter(UserWarning, "\nThe required storage space")
            lut = SmoothBivariateSpline(x, y, z, kx=1, ky=1, s=0)

        tx = [1,2,4]
        ty = [1,2,3]

        tz = lut(tx, ty)
        trpz = .25*(diff(tx)[:,None]*diff(ty)[None,:]
                    * (tz[:-1,:-1]+tz[1:,:-1]+tz[:-1,1:]+tz[1:,1:])).sum()
        assert_almost_equal(np.asarray(lut.integral(tx[0], tx[-1], ty[0], ty[-1])),
                            np.asarray(trpz))

        lut2 = SmoothBivariateSpline(x, y, z, kx=2, ky=2, s=0)
        assert_almost_equal(np.asarray(lut2.integral(tx[0], tx[-1], ty[0], ty[-1])),
                            np.asarray(trpz),
                            decimal=0)  # the quadratures give 23.75 and 23.85

        tz = lut(tx[:-1], ty[:-1])
        trpz = .25*(diff(tx[:-1])[:,None]*diff(ty[:-1])[None,:]
                    * (tz[:-1,:-1]+tz[1:,:-1]+tz[:-1,1:]+tz[1:,1:])).sum()
        assert_almost_equal(np.asarray(lut.integral(tx[0], tx[-2], ty[0], ty[-2])),
                            np.asarray(trpz))

    def test_rerun_lwrk2_too_small(self):
        # in this setting, lwrk2 is too small in the default run. Here we
        # check for equality with the bisplrep/bisplev output because there,
        # an automatic re-run of the spline representation is done if ier>10.
        x = np.linspace(-2, 2, 80)
        y = np.linspace(-2, 2, 80)
        z = x + y
        xi = np.linspace(-1, 1, 100)
        yi = np.linspace(-2, 2, 100)
        tck = bisplrep(x, y, z)
        res1 = bisplev(xi, yi, tck)
        interp_ = SmoothBivariateSpline(x, y, z)
        res2 = interp_(xi, yi)
        assert_almost_equal(res1, res2)

    def test_invalid_input(self):

        with assert_raises(ValueError) as info:
            x = np.linspace(1.0, 10.0)
            y = np.linspace(1.0, 10.0)
            z = np.linspace(1.0, 10.0, num=10)
            SmoothBivariateSpline(x, y, z)
        assert "x, y, and z should have a same length" in str(info.value)

        with assert_raises(ValueError) as info:
            x = np.linspace(1.0, 10.0)
            y = np.linspace(1.0, 10.0)
            z = np.linspace(1.0, 10.0)
            w = np.linspace(1.0, 10.0, num=20)
            SmoothBivariateSpline(x, y, z, w=w)
        assert "x, y, z, and w should have a same length" in str(info.value)

        with assert_raises(ValueError) as info:
            w = np.linspace(-1.0, 10.0)
            SmoothBivariateSpline(x, y, z, w=w)
        assert "w should be positive" in str(info.value)

        with assert_raises(ValueError) as info:
            bbox = (-100, 100, -100)
            SmoothBivariateSpline(x, y, z, bbox=bbox)
        assert "bbox shape should be (4,)" in str(info.value)

        with assert_raises(ValueError) as info:
            SmoothBivariateSpline(x, y, z, kx=10, ky=10)
        assert "The length of x, y and z should be at least (kx+1) * (ky+1)" in\
               str(info.value)

        with assert_raises(ValueError) as info:
            SmoothBivariateSpline(x, y, z, s=-1.0)
        assert "s should be s >= 0.0" in str(info.value)

        with assert_raises(ValueError) as exc_info:
            SmoothBivariateSpline(x, y, z, eps=0.0)
        assert "eps should be between (0, 1)" in str(exc_info.value)

        with assert_raises(ValueError) as exc_info:
            SmoothBivariateSpline(x, y, z, eps=1.0)
        assert "eps should be between (0, 1)" in str(exc_info.value)

    def test_array_like_input(self):
        x = np.array([1, 1, 1, 2, 2, 2, 3, 3, 3])
        y = np.array([1, 2, 3, 1, 2, 3, 1, 2, 3])
        z = np.array([3, 3, 3, 3, 3, 3, 3, 3, 3])
        w = np.array([1, 1, 1, 1, 1, 1, 1, 1, 1])
        bbox = np.array([1.0, 3.0, 1.0, 3.0])
        # np.array input
        spl1 = SmoothBivariateSpline(x, y, z, w=w, bbox=bbox, kx=1, ky=1)
        # list input
        spl2 = SmoothBivariateSpline(x.tolist(), y.tolist(), z.tolist(),
                                     bbox=bbox.tolist(), w=w.tolist(),
                                     kx=1, ky=1)
        xp_assert_close(spl1(0.1, 0.5), spl2(0.1, 0.5))


class TestLSQSphereBivariateSpline:
    def setup_method(self):
        # define the input data and coordinates
        ntheta, nphi = 70, 90
        theta = linspace(0.5/(ntheta - 1), 1 - 0.5/(ntheta - 1), ntheta) * pi
        phi = linspace(0.5/(nphi - 1), 1 - 0.5/(nphi - 1), nphi) * 2. * pi
        data = ones((theta.shape[0], phi.shape[0]))
        # define knots and extract data values at the knots
        knotst = theta[::5]
        knotsp = phi[::5]
        knotdata = data[::5, ::5]
        # calculate spline coefficients
        lats, lons = meshgrid(theta, phi)
        lut_lsq = LSQSphereBivariateSpline(lats.ravel(), lons.ravel(),
                                           data.T.ravel(), knotst, knotsp)
        self.lut_lsq = lut_lsq
        self.data = knotdata
        self.new_lons, self.new_lats = knotsp, knotst

    def test_linear_constant(self):
        assert abs(self.lut_lsq.get_residual()) < 1e-15
        assert_array_almost_equal(self.lut_lsq(self.new_lats, self.new_lons),
                                  self.data)

    def test_empty_input(self):
        assert_array_almost_equal(self.lut_lsq([], []), np.zeros((0,0)))
        assert_array_almost_equal(self.lut_lsq([], [], grid=False), np.zeros((0,)))

    def test_invalid_input(self):
        ntheta, nphi = 70, 90
        theta = linspace(0.5 / (ntheta - 1), 1 - 0.5 / (ntheta - 1),
                         ntheta) * pi
        phi = linspace(0.5 / (nphi - 1), 1 - 0.5 / (nphi - 1), nphi) * 2. * pi
        data = ones((theta.shape[0], phi.shape[0]))
        # define knots and extract data values at the knots
        knotst = theta[::5]
        knotsp = phi[::5]

        with assert_raises(ValueError) as exc_info:
            invalid_theta = linspace(-0.1, 1.0, num=ntheta) * pi
            invalid_lats, lons = meshgrid(invalid_theta, phi)
            LSQSphereBivariateSpline(invalid_lats.ravel(), lons.ravel(),
                                     data.T.ravel(), knotst, knotsp)
        assert "theta should be between [0, pi]" in str(exc_info.value)

        with assert_raises(ValueError) as exc_info:
            invalid_theta = linspace(0.1, 1.1, num=ntheta) * pi
            invalid_lats, lons = meshgrid(invalid_theta, phi)
            LSQSphereBivariateSpline(invalid_lats.ravel(), lons.ravel(),
                                     data.T.ravel(), knotst, knotsp)
        assert "theta should be between [0, pi]" in str(exc_info.value)

        with assert_raises(ValueError) as exc_info:
            invalid_phi = linspace(-0.1, 1.0, num=ntheta) * 2.0 * pi
            lats, invalid_lons = meshgrid(theta, invalid_phi)
            LSQSphereBivariateSpline(lats.ravel(), invalid_lons.ravel(),
                                     data.T.ravel(), knotst, knotsp)
        assert "phi should be between [0, 2pi]" in str(exc_info.value)

        with assert_raises(ValueError) as exc_info:
            invalid_phi = linspace(0.0, 1.1, num=ntheta) * 2.0 * pi
            lats, invalid_lons = meshgrid(theta, invalid_phi)
            LSQSphereBivariateSpline(lats.ravel(), invalid_lons.ravel(),
                                     data.T.ravel(), knotst, knotsp)
        assert "phi should be between [0, 2pi]" in str(exc_info.value)

        lats, lons = meshgrid(theta, phi)

        with assert_raises(ValueError) as exc_info:
            invalid_knotst = np.copy(knotst)
            invalid_knotst[0] = -0.1
            LSQSphereBivariateSpline(lats.ravel(), lons.ravel(),
                                     data.T.ravel(), invalid_knotst, knotsp)
        assert "tt should be between (0, pi)" in str(exc_info.value)

        with assert_raises(ValueError) as exc_info:
            invalid_knotst = np.copy(knotst)
            invalid_knotst[0] = pi
            LSQSphereBivariateSpline(lats.ravel(), lons.ravel(),
                                     data.T.ravel(), invalid_knotst, knotsp)
        assert "tt should be between (0, pi)" in str(exc_info.value)

        with assert_raises(ValueError) as exc_info:
            invalid_knotsp = np.copy(knotsp)
            invalid_knotsp[0] = -0.1
            LSQSphereBivariateSpline(lats.ravel(), lons.ravel(),
                                     data.T.ravel(), knotst, invalid_knotsp)
        assert "tp should be between (0, 2pi)" in str(exc_info.value)

        with assert_raises(ValueError) as exc_info:
            invalid_knotsp = np.copy(knotsp)
            invalid_knotsp[0] = 2 * pi
            LSQSphereBivariateSpline(lats.ravel(), lons.ravel(),
                                     data.T.ravel(), knotst, invalid_knotsp)
        assert "tp should be between (0, 2pi)" in str(exc_info.value)

        with assert_raises(ValueError) as exc_info:
            invalid_w = array([-1.0, 1.0, 1.5, 0.5, 1.0, 1.5, 0.5, 1.0, 1.0])
            LSQSphereBivariateSpline(lats.ravel(), lons.ravel(), data.T.ravel(),
                                     knotst, knotsp, w=invalid_w)
        assert "w should be positive" in str(exc_info.value)

        with assert_raises(ValueError) as exc_info:
            LSQSphereBivariateSpline(lats.ravel(), lons.ravel(), data.T.ravel(),
                                     knotst, knotsp, eps=0.0)
        assert "eps should be between (0, 1)" in str(exc_info.value)

        with assert_raises(ValueError) as exc_info:
            LSQSphereBivariateSpline(lats.ravel(), lons.ravel(), data.T.ravel(),
                                     knotst, knotsp, eps=1.0)
        assert "eps should be between (0, 1)" in str(exc_info.value)

    def test_array_like_input(self):
        ntheta, nphi = 70, 90
        theta = linspace(0.5 / (ntheta - 1), 1 - 0.5 / (ntheta - 1),
                         ntheta) * pi
        phi = linspace(0.5 / (nphi - 1), 1 - 0.5 / (nphi - 1),
                       nphi) * 2. * pi
        lats, lons = meshgrid(theta, phi)
        data = ones((theta.shape[0], phi.shape[0]))
        # define knots and extract data values at the knots
        knotst = theta[::5]
        knotsp = phi[::5]
        w = ones(lats.ravel().shape[0])

        # np.array input
        spl1 = LSQSphereBivariateSpline(lats.ravel(), lons.ravel(),
                                        data.T.ravel(), knotst, knotsp, w=w)
        # list input
        spl2 = LSQSphereBivariateSpline(lats.ravel().tolist(),
                                        lons.ravel().tolist(),
                                        data.T.ravel().tolist(),
                                        knotst.tolist(),
                                        knotsp.tolist(), w=w.tolist())
        assert_array_almost_equal(spl1(1.0, 1.0), spl2(1.0, 1.0))


class TestSmoothSphereBivariateSpline:
    def setup_method(self):
        theta = array([.25*pi, .25*pi, .25*pi, .5*pi, .5*pi, .5*pi, .75*pi,
                       .75*pi, .75*pi])
        phi = array([.5 * pi, pi, 1.5 * pi, .5 * pi, pi, 1.5 * pi, .5 * pi, pi,
                     1.5 * pi])
        r = array([3, 3, 3, 3, 3, 3, 3, 3, 3])
        self.lut = SmoothSphereBivariateSpline(theta, phi, r, s=1E10)

    def test_linear_constant(self):
        assert abs(self.lut.get_residual()) < 1e-15
        assert_array_almost_equal(self.lut([1, 1.5, 2],[1, 1.5]),
                                  [[3, 3], [3, 3], [3, 3]])

    def test_empty_input(self):
        assert_array_almost_equal(self.lut([], []), np.zeros((0,0)))
        assert_array_almost_equal(self.lut([], [], grid=False), np.zeros((0,)))

    def test_invalid_input(self):
        theta = array([.25 * pi, .25 * pi, .25 * pi, .5 * pi, .5 * pi, .5 * pi,
                       .75 * pi, .75 * pi, .75 * pi])
        phi = array([.5 * pi, pi, 1.5 * pi, .5 * pi, pi, 1.5 * pi, .5 * pi, pi,
                     1.5 * pi])
        r = array([3, 3, 3, 3, 3, 3, 3, 3, 3])

        with assert_raises(ValueError) as exc_info:
            invalid_theta = array([-0.1 * pi, .25 * pi, .25 * pi, .5 * pi,
                                   .5 * pi, .5 * pi, .75 * pi, .75 * pi,
                                   .75 * pi])
            SmoothSphereBivariateSpline(invalid_theta, phi, r, s=1E10)
        assert "theta should be between [0, pi]" in str(exc_info.value)

        with assert_raises(ValueError) as exc_info:
            invalid_theta = array([.25 * pi, .25 * pi, .25 * pi, .5 * pi,
                                   .5 * pi, .5 * pi, .75 * pi, .75 * pi,
                                   1.1 * pi])
            SmoothSphereBivariateSpline(invalid_theta, phi, r, s=1E10)
        assert "theta should be between [0, pi]" in str(exc_info.value)

        with assert_raises(ValueError) as exc_info:
            invalid_phi = array([-.1 * pi, pi, 1.5 * pi, .5 * pi, pi, 1.5 * pi,
                                 .5 * pi, pi, 1.5 * pi])
            SmoothSphereBivariateSpline(theta, invalid_phi, r, s=1E10)
        assert "phi should be between [0, 2pi]" in str(exc_info.value)

        with assert_raises(ValueError) as exc_info:
            invalid_phi = array([1.0 * pi, pi, 1.5 * pi, .5 * pi, pi, 1.5 * pi,
                                 .5 * pi, pi, 2.1 * pi])
            SmoothSphereBivariateSpline(theta, invalid_phi, r, s=1E10)
        assert "phi should be between [0, 2pi]" in str(exc_info.value)

        with assert_raises(ValueError) as exc_info:
            invalid_w = array([-1.0, 1.0, 1.5, 0.5, 1.0, 1.5, 0.5, 1.0, 1.0])
            SmoothSphereBivariateSpline(theta, phi, r, w=invalid_w, s=1E10)
        assert "w should be positive" in str(exc_info.value)

        with assert_raises(ValueError) as exc_info:
            SmoothSphereBivariateSpline(theta, phi, r, s=-1.0)
        assert "s should be positive" in str(exc_info.value)

        with assert_raises(ValueError) as exc_info:
            SmoothSphereBivariateSpline(theta, phi, r, eps=-1.0)
        assert "eps should be between (0, 1)" in str(exc_info.value)

        with assert_raises(ValueError) as exc_info:
            SmoothSphereBivariateSpline(theta, phi, r, eps=1.0)
        assert "eps should be between (0, 1)" in str(exc_info.value)

    def test_array_like_input(self):
        theta = np.array([.25 * pi, .25 * pi, .25 * pi, .5 * pi, .5 * pi,
                          .5 * pi, .75 * pi, .75 * pi, .75 * pi])
        phi = np.array([.5 * pi, pi, 1.5 * pi, .5 * pi, pi, 1.5 * pi, .5 * pi,
                        pi, 1.5 * pi])
        r = np.array([3, 3, 3, 3, 3, 3, 3, 3, 3])
        w = np.array([1.0, 1.0, 1.0, 1.0, 1.0, 1.0, 1.0, 1.0, 1.0])

        # np.array input
        spl1 = SmoothSphereBivariateSpline(theta, phi, r, w=w, s=1E10)

        # list input
        spl2 = SmoothSphereBivariateSpline(theta.tolist(), phi.tolist(),
                                           r.tolist(), w=w.tolist(), s=1E10)
        assert_array_almost_equal(spl1(1.0, 1.0), spl2(1.0, 1.0))


class TestRectBivariateSpline:
    def test_defaults(self):
        x = array([1,2,3,4,5])
        y = array([1,2,3,4,5])
        z = array([[1,2,1,2,1],[1,2,1,2,1],[1,2,3,2,1],[1,2,2,2,1],[1,2,1,2,1]])
        lut = RectBivariateSpline(x,y,z)
        assert_array_almost_equal(lut(x,y),z)

    def test_evaluate(self):
        x = array([1,2,3,4,5])
        y = array([1,2,3,4,5])
        z = array([[1,2,1,2,1],[1,2,1,2,1],[1,2,3,2,1],[1,2,2,2,1],[1,2,1,2,1]])
        lut = RectBivariateSpline(x,y,z)

        xi = [1, 2.3, 5.3, 0.5, 3.3, 1.2, 3]
        yi = [1, 3.3, 1.2, 4.0, 5.0, 1.0, 3]
        zi = lut.ev(xi, yi)
        zi2 = array([lut(xp, yp)[0,0] for xp, yp in zip(xi, yi)])

        assert_almost_equal(zi, zi2)

    def test_derivatives_grid(self):
        x = array([1,2,3,4,5])
        y = array([1,2,3,4,5])
        z = array([[1,2,1,2,1],[1,2,1,2,1],[1,2,3,2,1],[1,2,2,2,1],[1,2,1,2,1]])
        dx = array([[0,0,-20,0,0],[0,0,13,0,0],[0,0,4,0,0],
            [0,0,-11,0,0],[0,0,4,0,0]])/6.
        dy = array([[4,-1,0,1,-4],[4,-1,0,1,-4],[0,1.5,0,-1.5,0],
            [2,.25,0,-.25,-2],[4,-1,0,1,-4]])
        dxdy = array([[40,-25,0,25,-40],[-26,16.25,0,-16.25,26],
            [-8,5,0,-5,8],[22,-13.75,0,13.75,-22],[-8,5,0,-5,8]])/6.
        lut = RectBivariateSpline(x,y,z)
        assert_array_almost_equal(lut(x,y,dx=1),dx)
        assert_array_almost_equal(lut(x,y,dy=1),dy)
        assert_array_almost_equal(lut(x,y,dx=1,dy=1),dxdy)

    def test_derivatives(self):
        x = array([1,2,3,4,5])
        y = array([1,2,3,4,5])
        z = array([[1,2,1,2,1],[1,2,1,2,1],[1,2,3,2,1],[1,2,2,2,1],[1,2,1,2,1]])
        dx = array([0,0,2./3,0,0])
        dy = array([4,-1,0,-.25,-4])
        dxdy = array([160,65,0,55,32])/24.
        lut = RectBivariateSpline(x,y,z)
        assert_array_almost_equal(lut(x,y,dx=1,grid=False),dx)
        assert_array_almost_equal(lut(x,y,dy=1,grid=False),dy)
        assert_array_almost_equal(lut(x,y,dx=1,dy=1,grid=False),dxdy)

    def test_partial_derivative_method_grid(self):
        x = array([1, 2, 3, 4, 5])
        y = array([1, 2, 3, 4, 5])
        z = array([[1, 2, 1, 2, 1],
                   [1, 2, 1, 2, 1],
                   [1, 2, 3, 2, 1],
                   [1, 2, 2, 2, 1],
                   [1, 2, 1, 2, 1]])
        dx = array([[0, 0, -20, 0, 0],
                    [0, 0, 13, 0, 0],
                    [0, 0, 4, 0, 0],
                    [0, 0, -11, 0, 0],
                    [0, 0, 4, 0, 0]]) / 6.
        dy = array([[4, -1, 0, 1, -4],
                    [4, -1, 0, 1, -4],
                    [0, 1.5, 0, -1.5, 0],
                    [2, .25, 0, -.25, -2],
                    [4, -1, 0, 1, -4]])
        dxdy = array([[40, -25, 0, 25, -40],
                      [-26, 16.25, 0, -16.25, 26],
                      [-8, 5, 0, -5, 8],
                      [22, -13.75, 0, 13.75, -22],
                      [-8, 5, 0, -5, 8]]) / 6.
        lut = RectBivariateSpline(x, y, z)
        assert_array_almost_equal(lut.partial_derivative(1, 0)(x, y), dx)
        assert_array_almost_equal(lut.partial_derivative(0, 1)(x, y), dy)
        assert_array_almost_equal(lut.partial_derivative(1, 1)(x, y), dxdy)

    def test_partial_derivative_method(self):
        x = array([1, 2, 3, 4, 5])
        y = array([1, 2, 3, 4, 5])
        z = array([[1, 2, 1, 2, 1],
                   [1, 2, 1, 2, 1],
                   [1, 2, 3, 2, 1],
                   [1, 2, 2, 2, 1],
                   [1, 2, 1, 2, 1]])
        dx = array([0, 0, 2./3, 0, 0])
        dy = array([4, -1, 0, -.25, -4])
        dxdy = array([160, 65, 0, 55, 32]) / 24.
        lut = RectBivariateSpline(x, y, z)
        assert_array_almost_equal(lut.partial_derivative(1, 0)(x, y,
                                                               grid=False),
                                  dx)
        assert_array_almost_equal(lut.partial_derivative(0, 1)(x, y,
                                                               grid=False),
                                  dy)
        assert_array_almost_equal(lut.partial_derivative(1, 1)(x, y,
                                                               grid=False),
                                  dxdy)

    def test_partial_derivative_order_too_large(self):
        x = array([0, 1, 2, 3, 4], dtype=float)
        y = x.copy()
        z = ones((x.size, y.size))
        lut = RectBivariateSpline(x, y, z)
        with assert_raises(ValueError):
            lut.partial_derivative(4, 1)

    def test_broadcast(self):
        x = array([1,2,3,4,5])
        y = array([1,2,3,4,5])
        z = array([[1,2,1,2,1],[1,2,1,2,1],[1,2,3,2,1],[1,2,2,2,1],[1,2,1,2,1]])
        lut = RectBivariateSpline(x,y,z)
        xp_assert_close(lut(x, y), lut(x[:,None], y[None,:], grid=False))

    def test_invalid_input(self):

        with assert_raises(ValueError) as info:
            x = array([6, 2, 3, 4, 5])
            y = array([1, 2, 3, 4, 5])
            z = array([[1, 2, 1, 2, 1], [1, 2, 1, 2, 1], [1, 2, 3, 2, 1],
                       [1, 2, 2, 2, 1], [1, 2, 1, 2, 1]])
            RectBivariateSpline(x, y, z)
        assert "x must be strictly increasing" in str(info.value)

        with assert_raises(ValueError) as info:
            x = array([1, 2, 3, 4, 5])
            y = array([2, 2, 3, 4, 5])
            z = array([[1, 2, 1, 2, 1], [1, 2, 1, 2, 1], [1, 2, 3, 2, 1],
                       [1, 2, 2, 2, 1], [1, 2, 1, 2, 1]])
            RectBivariateSpline(x, y, z)
        assert "y must be strictly increasing" in str(info.value)

        with assert_raises(ValueError) as info:
            x = array([1, 2, 3, 4, 5])
            y = array([1, 2, 3, 4, 5])
            z = array([[1, 2, 1, 2, 1], [1, 2, 1, 2, 1], [1, 2, 3, 2, 1],
                       [1, 2, 2, 2, 1]])
            RectBivariateSpline(x, y, z)
        assert "x dimension of z must have same number of elements as x"\
               in str(info.value)

        with assert_raises(ValueError) as info:
            x = array([1, 2, 3, 4, 5])
            y = array([1, 2, 3, 4, 5])
            z = array([[1, 2, 1, 2], [1, 2, 1, 2], [1, 2, 3, 2],
                       [1, 2, 2, 2], [1, 2, 1, 2]])
            RectBivariateSpline(x, y, z)
        assert "y dimension of z must have same number of elements as y"\
               in str(info.value)

        with assert_raises(ValueError) as info:
            x = array([1, 2, 3, 4, 5])
            y = array([1, 2, 3, 4, 5])
            z = array([[1, 2, 1, 2, 1], [1, 2, 1, 2, 1], [1, 2, 3, 2, 1],
                       [1, 2, 2, 2, 1], [1, 2, 1, 2, 1]])
            bbox = (-100, 100, -100)
            RectBivariateSpline(x, y, z, bbox=bbox)
        assert "bbox shape should be (4,)" in str(info.value)

        with assert_raises(ValueError) as info:
            RectBivariateSpline(x, y, z, s=-1.0)
        assert "s should be s >= 0.0" in str(info.value)

    def test_array_like_input(self):
        x = array([1, 2, 3, 4, 5])
        y = array([1, 2, 3, 4, 5])
        z = array([[1, 2, 1, 2, 1], [1, 2, 1, 2, 1], [1, 2, 3, 2, 1],
                   [1, 2, 2, 2, 1], [1, 2, 1, 2, 1]])
        bbox = array([1, 5, 1, 5])

        spl1 = RectBivariateSpline(x, y, z, bbox=bbox)
        spl2 = RectBivariateSpline(x.tolist(), y.tolist(), z.tolist(),
                                   bbox=bbox.tolist())
        assert_array_almost_equal(spl1(1.0, 1.0), spl2(1.0, 1.0))

    def test_not_increasing_input(self):
        # gh-8565
        NSamp = 20
        Theta = np.random.uniform(0, np.pi, NSamp)
        Phi = np.random.uniform(0, 2 * np.pi, NSamp)
        Data = np.ones(NSamp)

        Interpolator = SmoothSphereBivariateSpline(Theta, Phi, Data, s=3.5)

        NLon = 6
        NLat = 3
        GridPosLats = np.arange(NLat) / NLat * np.pi
        GridPosLons = np.arange(NLon) / NLon * 2 * np.pi

        # No error
        Interpolator(GridPosLats, GridPosLons)

        nonGridPosLats = GridPosLats.copy()
        nonGridPosLats[2] = 0.001
        with assert_raises(ValueError) as exc_info:
            Interpolator(nonGridPosLats, GridPosLons)
        assert "x must be strictly increasing" in str(exc_info.value)

        nonGridPosLons = GridPosLons.copy()
        nonGridPosLons[2] = 0.001
        with assert_raises(ValueError) as exc_info:
            Interpolator(GridPosLats, nonGridPosLons)
        assert "y must be strictly increasing" in str(exc_info.value)

    def _sample_large_2d_data(self, nx, ny):
        rng = np.random.default_rng(1)
        x = np.arange(nx)
        y = np.arange(ny)
        z = rng.integers(0, 100, (nx, ny))

        return x, y, z.astype(np.float64)

    @pytest.mark.slow()
    @pytest.mark.parametrize('shape', [(350, 850), (2000, 170)])
    @pytest.mark.parametrize('s_tols', [(0, 1e-12, 1e-7),
                                        (1, 7e-3, 1e-4),
                                        (3, 2e-2, 1e-4)])
    def test_spline_large_2d(self, shape, s_tols):
        # Reference - https://github.com/scipy/scipy/issues/17787
        nx, ny = shape
        s, atol, rtol = s_tols
        x, y, z = self._sample_large_2d_data(nx, ny)

        spl = RectBivariateSpline(x, y, z, s=s)
        z_spl = spl(x, y)
        assert(not np.isnan(z_spl).any())
        xp_assert_close(z_spl, z, atol=atol, rtol=rtol)

    @pytest.mark.slow()
    @pytest.mark.skipif(sys.maxsize <= 2**32, reason="Segfaults on 32-bit system "
                                                     "due to large input data")
    def test_spline_large_2d_maxit(self):
        # Reference - for https://github.com/scipy/scipy/issues/17787
        nx, ny = 1000, 1700
        s, atol, rtol = 2, 2e-2, 1e-12
        x, y, z = self._sample_large_2d_data(nx, ny)

        spl = RectBivariateSpline(x, y, z, s=s, maxit=25)
        z_spl = spl(x, y)
        assert(not np.isnan(z_spl).any())
        xp_assert_close(z_spl, z, atol=atol, rtol=rtol)


class TestRectSphereBivariateSpline:
    def test_defaults(self):
        y = linspace(0.01, 2*pi-0.01, 7)
        x = linspace(0.01, pi-0.01, 7)
        z = array([[1,2,1,2,1,2,1],[1,2,1,2,1,2,1],[1,2,3,2,1,2,1],
                   [1,2,2,2,1,2,1],[1,2,1,2,1,2,1],[1,2,2,2,1,2,1],
                   [1,2,1,2,1,2,1]])
        lut = RectSphereBivariateSpline(x,y,z)
        assert_array_almost_equal(lut(x,y),z)

    def test_evaluate(self):
        y = linspace(0.01, 2*pi-0.01, 7)
        x = linspace(0.01, pi-0.01, 7)
        z = array([[1,2,1,2,1,2,1],[1,2,1,2,1,2,1],[1,2,3,2,1,2,1],
                   [1,2,2,2,1,2,1],[1,2,1,2,1,2,1],[1,2,2,2,1,2,1],
                   [1,2,1,2,1,2,1]])
        lut = RectSphereBivariateSpline(x,y,z)
        yi = [0.2, 1, 2.3, 2.35, 3.0, 3.99, 5.25]
        xi = [1.5, 0.4, 1.1, 0.45, 0.2345, 1., 0.0001]
        zi = lut.ev(xi, yi)
        zi2 = array([lut(xp, yp)[0,0] for xp, yp in zip(xi, yi)])
        assert_almost_equal(zi, zi2)

    def test_invalid_input(self):
        data = np.dot(np.atleast_2d(90. - np.linspace(-80., 80., 18)).T,
                      np.atleast_2d(180. - np.abs(np.linspace(0., 350., 9)))).T

        with assert_raises(ValueError) as exc_info:
            lats = np.linspace(-1, 170, 9) * np.pi / 180.
            lons = np.linspace(0, 350, 18) * np.pi / 180.
            RectSphereBivariateSpline(lats, lons, data)
        assert "u should be between (0, pi)" in str(exc_info.value)

        with assert_raises(ValueError) as exc_info:
            lats = np.linspace(10, 181, 9) * np.pi / 180.
            lons = np.linspace(0, 350, 18) * np.pi / 180.
            RectSphereBivariateSpline(lats, lons, data)
        assert "u should be between (0, pi)" in str(exc_info.value)

        with assert_raises(ValueError) as exc_info:
            lats = np.linspace(10, 170, 9) * np.pi / 180.
            lons = np.linspace(-181, 10, 18) * np.pi / 180.
            RectSphereBivariateSpline(lats, lons, data)
        assert "v[0] should be between [-pi, pi)" in str(exc_info.value)

        with assert_raises(ValueError) as exc_info:
            lats = np.linspace(10, 170, 9) * np.pi / 180.
            lons = np.linspace(-10, 360, 18) * np.pi / 180.
            RectSphereBivariateSpline(lats, lons, data)
        assert "v[-1] should be v[0] + 2pi or less" in str(exc_info.value)

        with assert_raises(ValueError) as exc_info:
            lats = np.linspace(10, 170, 9) * np.pi / 180.
            lons = np.linspace(10, 350, 18) * np.pi / 180.
            RectSphereBivariateSpline(lats, lons, data, s=-1)
        assert "s should be positive" in str(exc_info.value)

    def test_derivatives_grid(self):
        y = linspace(0.01, 2*pi-0.01, 7)
        x = linspace(0.01, pi-0.01, 7)
        z = array([[1,2,1,2,1,2,1],[1,2,1,2,1,2,1],[1,2,3,2,1,2,1],
                   [1,2,2,2,1,2,1],[1,2,1,2,1,2,1],[1,2,2,2,1,2,1],
                   [1,2,1,2,1,2,1]])

        lut = RectSphereBivariateSpline(x,y,z)

        y = linspace(0.02, 2*pi-0.02, 7)
        x = linspace(0.02, pi-0.02, 7)

        xp_assert_close(lut(x, y, dtheta=1), _numdiff_2d(lut, x, y, dx=1),
                        rtol=1e-4, atol=1e-4)
        xp_assert_close(lut(x, y, dphi=1), _numdiff_2d(lut, x, y, dy=1),
                        rtol=1e-4, atol=1e-4)
        xp_assert_close(lut(x, y, dtheta=1, dphi=1),
                        _numdiff_2d(lut, x, y, dx=1, dy=1, eps=1e-6),
                        rtol=1e-3, atol=1e-3)

        xp_assert_equal(lut(x, y, dtheta=1),
                           lut.partial_derivative(1, 0)(x, y))
        xp_assert_equal(lut(x, y, dphi=1),
                           lut.partial_derivative(0, 1)(x, y))
        xp_assert_equal(lut(x, y, dtheta=1, dphi=1),
                           lut.partial_derivative(1, 1)(x, y))

        xp_assert_equal(lut(x, y, dtheta=1, grid=False),
                           lut.partial_derivative(1, 0)(x, y, grid=False))
        xp_assert_equal(lut(x, y, dphi=1, grid=False),
                           lut.partial_derivative(0, 1)(x, y, grid=False))
        xp_assert_equal(lut(x, y, dtheta=1, dphi=1, grid=False),
                           lut.partial_derivative(1, 1)(x, y, grid=False))

    def test_derivatives(self):
        y = linspace(0.01, 2*pi-0.01, 7)
        x = linspace(0.01, pi-0.01, 7)
        z = array([[1,2,1,2,1,2,1],[1,2,1,2,1,2,1],[1,2,3,2,1,2,1],
                   [1,2,2,2,1,2,1],[1,2,1,2,1,2,1],[1,2,2,2,1,2,1],
                   [1,2,1,2,1,2,1]])

        lut = RectSphereBivariateSpline(x,y,z)

        y = linspace(0.02, 2*pi-0.02, 7)
        x = linspace(0.02, pi-0.02, 7)

        assert lut(x, y, dtheta=1, grid=False).shape == x.shape
        xp_assert_close(lut(x, y, dtheta=1, grid=False),
                        _numdiff_2d(lambda x,y: lut(x,y,grid=False), x, y, dx=1),
                        rtol=1e-4, atol=1e-4)
        xp_assert_close(lut(x, y, dphi=1, grid=False),
                        _numdiff_2d(lambda x,y: lut(x,y,grid=False), x, y, dy=1),
                        rtol=1e-4, atol=1e-4)
        xp_assert_close(lut(x, y, dtheta=1, dphi=1, grid=False),
                        _numdiff_2d(lambda x,y: lut(x,y,grid=False),
                                    x, y, dx=1, dy=1, eps=1e-6),
                        rtol=1e-3, atol=1e-3)

    def test_invalid_input_2(self):
        data = np.dot(np.atleast_2d(90. - np.linspace(-80., 80., 18)).T,
                      np.atleast_2d(180. - np.abs(np.linspace(0., 350., 9)))).T

        with assert_raises(ValueError) as exc_info:
            lats = np.linspace(0, 170, 9) * np.pi / 180.
            lons = np.linspace(0, 350, 18) * np.pi / 180.
            RectSphereBivariateSpline(lats, lons, data)
        assert "u should be between (0, pi)" in str(exc_info.value)

        with assert_raises(ValueError) as exc_info:
            lats = np.linspace(10, 180, 9) * np.pi / 180.
            lons = np.linspace(0, 350, 18) * np.pi / 180.
            RectSphereBivariateSpline(lats, lons, data)
        assert "u should be between (0, pi)" in str(exc_info.value)

        with assert_raises(ValueError) as exc_info:
            lats = np.linspace(10, 170, 9) * np.pi / 180.
            lons = np.linspace(-181, 10, 18) * np.pi / 180.
            RectSphereBivariateSpline(lats, lons, data)
        assert "v[0] should be between [-pi, pi)" in str(exc_info.value)

        with assert_raises(ValueError) as exc_info:
            lats = np.linspace(10, 170, 9) * np.pi / 180.
            lons = np.linspace(-10, 360, 18) * np.pi / 180.
            RectSphereBivariateSpline(lats, lons, data)
        assert "v[-1] should be v[0] + 2pi or less" in str(exc_info.value)

        with assert_raises(ValueError) as exc_info:
            lats = np.linspace(10, 170, 9) * np.pi / 180.
            lons = np.linspace(10, 350, 18) * np.pi / 180.
            RectSphereBivariateSpline(lats, lons, data, s=-1)
        assert "s should be positive" in str(exc_info.value)

    def test_array_like_input(self):
        y = linspace(0.01, 2 * pi - 0.01, 7)
        x = linspace(0.01, pi - 0.01, 7)
        z = array([[1, 2, 1, 2, 1, 2, 1], [1, 2, 1, 2, 1, 2, 1],
                   [1, 2, 3, 2, 1, 2, 1],
                   [1, 2, 2, 2, 1, 2, 1], [1, 2, 1, 2, 1, 2, 1],
                   [1, 2, 2, 2, 1, 2, 1],
                   [1, 2, 1, 2, 1, 2, 1]])
        # np.array input
        spl1 = RectSphereBivariateSpline(x, y, z)
        # list input
        spl2 = RectSphereBivariateSpline(x.tolist(), y.tolist(), z.tolist())
        assert_array_almost_equal(spl1(x, y), spl2(x, y))

    def test_negative_evaluation(self):
        lats = np.array([25, 30, 35, 40, 45])
        lons = np.array([-90, -85, -80, -75, 70])
        mesh = np.meshgrid(lats, lons)
        data = mesh[0] + mesh[1]  # lon + lat value
        lat_r = np.radians(lats)
        lon_r = np.radians(lons)
        interpolator = RectSphereBivariateSpline(lat_r, lon_r, data)
        query_lat = np.radians(np.array([35, 37.5]))
        query_lon = np.radians(np.array([-80, -77.5]))
        data_interp = interpolator(query_lat, query_lon)
        ans = np.array([[-45.0, -42.480862],
                        [-49.0625, -46.54315]])
        assert_array_almost_equal(data_interp, ans)

    def test_pole_continuity_gh_14591(self):
        # regression test for https://github.com/scipy/scipy/issues/14591
        # with pole_continuty=(True, True), the internal work array size
        # was too small, leading to a FITPACK data validation error.

        # The reproducer in gh-14591 was using a NetCDF4 file with
        # 361x507 arrays, so here we trivialize array sizes to a minimum
        # which still demonstrates the issue.
        u = np.arange(1, 10) * np.pi / 10
        v = np.arange(1, 10) * np.pi / 10
        r = np.zeros((9, 9))
        for p in [(True, True), (True, False), (False, False)]:
            RectSphereBivariateSpline(u, v, r, s=0, pole_continuity=p)


def _numdiff_2d(func, x, y, dx=0, dy=0, eps=1e-8):
    if dx == 0 and dy == 0:
        return func(x, y)
    elif dx == 1 and dy == 0:
        return (func(x + eps, y) - func(x - eps, y)) / (2*eps)
    elif dx == 0 and dy == 1:
        return (func(x, y + eps) - func(x, y - eps)) / (2*eps)
    elif dx == 1 and dy == 1:
        return (func(x + eps, y + eps) - func(x - eps, y + eps)
                - func(x + eps, y - eps) + func(x - eps, y - eps)) / (2*eps)**2
    else:
        raise ValueError("invalid derivative order")


class Test_DerivedBivariateSpline:
    """Test the creation, usage, and attribute access of the (private)
    _DerivedBivariateSpline class.
    """
    def setup_method(self):
        x = np.concatenate(list(zip(range(10), range(10))))
        y = np.concatenate(list(zip(range(10), range(1, 11))))
        z = np.concatenate((np.linspace(3, 1, 10), np.linspace(1, 3, 10)))
        with suppress_warnings() as sup:
            sup.record(UserWarning, "\nThe coefficients of the spline")
            self.lut_lsq = LSQBivariateSpline(x, y, z,
                                              linspace(0.5, 19.5, 4),
                                              linspace(1.5, 20.5, 4),
                                              eps=1e-2)
        self.lut_smooth = SmoothBivariateSpline(x, y, z)
        xx = linspace(0, 1, 20)
        yy = xx + 1.0
        zz = array([np.roll(z, i) for i in range(z.size)])
        self.lut_rect = RectBivariateSpline(xx, yy, zz)
        self.orders = list(itertools.product(range(3), range(3)))

    def test_creation_from_LSQ(self):
        for nux, nuy in self.orders:
            lut_der = self.lut_lsq.partial_derivative(nux, nuy)
            a = lut_der(3.5, 3.5, grid=False)
            b = self.lut_lsq(3.5, 3.5, dx=nux, dy=nuy, grid=False)
            assert a == b

    def test_creation_from_Smooth(self):
        for nux, nuy in self.orders:
            lut_der = self.lut_smooth.partial_derivative(nux, nuy)
            a = lut_der(5.5, 5.5, grid=False)
            b = self.lut_smooth(5.5, 5.5, dx=nux, dy=nuy, grid=False)
            assert a == b

    def test_creation_from_Rect(self):
        for nux, nuy in self.orders:
            lut_der = self.lut_rect.partial_derivative(nux, nuy)
            a = lut_der(0.5, 1.5, grid=False)
            b = self.lut_rect(0.5, 1.5, dx=nux, dy=nuy, grid=False)
            assert a == b

    def test_invalid_attribute_fp(self):
        der = self.lut_rect.partial_derivative(1, 1)
        with assert_raises(AttributeError):
            der.fp

    def test_invalid_attribute_get_residual(self):
        der = self.lut_smooth.partial_derivative(1, 1)
        with assert_raises(AttributeError):
            der.get_residual()<|MERGE_RESOLUTION|>--- conflicted
+++ resolved
@@ -1,9 +1,6 @@
 # Created by Pearu Peterson, June 2003
 import itertools
-<<<<<<< HEAD
-=======
 import sys
->>>>>>> 65ba3665
 import numpy as np
 from numpy.testing import suppress_warnings
 import pytest
