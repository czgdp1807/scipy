--- conflicted
+++ resolved
@@ -155,12 +155,8 @@
     store->z_f1 = get_ctypes_function_pointer(f);
     store->z_nargs1 = n;
     store->z_args1 = args;
-<<<<<<< HEAD
-    if (store->z_f1 == NULL) return NPY_FAIL;
-=======
     if (store->z_f1 == NULL)
-	return NPY_FAIL;
->>>>>>> 5e06ea64
+  return NPY_FAIL;
 
     /*Set globals */
     global_function = store->z_f1;
@@ -197,12 +193,8 @@
 {
     /* Accepts Python tuple and converts to double array in c for use in
      * multivariate ctypes */
-<<<<<<< HEAD
-    if (!PyTuple_CheckExact(tuple)) return NULL;    /*Ensure python tuple is passed in */
-=======
     if (!PyTuple_CheckExact(tuple))
-	return NULL;		/*Ensure python tuple is passed in */
->>>>>>> 5e06ea64
+  return NULL;    /*Ensure python tuple is passed in */
     Py_ssize_t nargs = PyTuple_Size(tuple);
     Py_ssize_t i = 0;
     double *array = (double *) malloc(sizeof(double) * (nargs + 1));
@@ -210,13 +202,8 @@
 
     array[0] = 0.0;
     for (i = 0; i < nargs; i++) {
-<<<<<<< HEAD
-       item = PyTuple_GetItem(tuple, i);
-       array[i + 1] = PyFloat_AsDouble(item);
-=======
-	item = PyTuple_GetItem(tuple, i);
-	array[i + 1] = PyFloat_AsDouble(item);
->>>>>>> 5e06ea64
+  item = PyTuple_GetItem(tuple, i);
+  array[i + 1] = PyFloat_AsDouble(item);
     }
     return array;
 }