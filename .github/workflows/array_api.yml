--- conflicted
+++ resolved
@@ -113,8 +113,4 @@
       run: |
         export OMP_NUM_THREADS=2
         # expand as more modules are supported by adding to `XP_TESTS` above
-<<<<<<< HEAD
-        spin test -b all $XP_TESTS -- --durations 3 --timeout=60
-=======
-        python dev.py --no-build test -b all $XP_TESTS -- --durations 3 --timeout=60
->>>>>>> 7f03fbaf
+        spin test -b all $XP_TESTS -- --durations 3 --timeout=60